--- conflicted
+++ resolved
@@ -28,54 +28,10 @@
   </head>
   <body>
     <noscript>You need to enable JavaScript to run this app.</noscript>
-<<<<<<< HEAD
-    <div id="viewerContainer" style="width:100vw;height:95vh;margin-left: auto;margin-right:auto;color: white;"
-         oncontextmenu="return false"
-         class='disable-selection noIbar'
-         unselectable='on'
-         onselectstart='return false;'
-         onmousedown='return false;'>
 
-      <div id="feedback-confirm"></div>
-      <div id="feedback-reject"></div>
-
-      <div id="dicomImage"
-           style="width:100vw;height:90vh;top:0px;left:0px;position:absolute;">
-      </div>
-
-      <div id="topleft" class="overlay" style="position:absolute;top:10px;left:10px">
-        Algorithm:
-      </div>
-      <div id="topleft2" class="overlay" style="position:absolute;top:40px;left:10px">
-        Detector Type:
-      </div>
-      <div id="topleft3" class="overlay" style="position:absolute;top:70px;left:10px">
-        Detector Configuration:
-      </div>
-      <div id="topright" class="overlay" style="position:absolute;top:10px;right:25px">
-        Station Name:
-      </div>
-      <div id="topright2" class="overlay" style="position:absolute;top:40px;right:25px">
-        Date:
-      </div>
-      <div id="topright3" class="overlay" style="position:absolute;top:70px;right:25px">
-        Time:
-      </div>
-      <div id="bottomleft" class="overlay" style="position:absolute;bottom:120px;left:10px">
-        Series Study:
-      </div>
-      <div id="bottomleft2" class="overlay" style="position:absolute;bottom:90px;left:10px">
-        Series Study:
-      </div>
-    </div>
-
-    <div id="file" style="display: none"></div>
-
-=======
     <div id="dicomImage"
           style="width:100vw;height:100vh;top:0px;left:0px;position:absolute;">
     </div>
->>>>>>> c6ee318a
     <div id="root"></div>
   </body>
 </html>