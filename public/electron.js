--- conflicted
+++ resolved
@@ -100,14 +100,6 @@
         appSettings.selectedAnnotationFile
     );
 
-<<<<<<< HEAD
-    const loadWindowContent = async () => {
-        try {
-            await mainWindow.loadURL(
-                isDev
-                    ? 'http://localhost:3000'
-                    : `file://${path.join(__dirname, '../build/index.html')}`
-=======
     const loadWindowContent = (attempts = 25, e) => {
         if (attempts === 1) throw e;
         mainWindow
@@ -126,25 +118,10 @@
                     setTimeout(() => loadWindowContent(attempts - 1, err), 100)
             );
 
-        mainWindow.on('close', async () => {
-            const rectangle = mainWindow.getBounds();
-            fs.writeFile(
-                MONITOR_FILE_PATH,
-                JSON.stringify(rectangle),
-                (err) => {
-                    if (err) throw err;
-                }
->>>>>>> 7265faac
-            );
-            mainWindow.on('close', (e) => {
-                e.preventDefault();
-                mainWindow.webContents.send(Channels.closeApp);
-            });
-            mainWindow.maximize();
-            mainWindow.show();
-        } catch (e) {
-            console.log(e);
-        }
+        mainWindow.on('close', (e) => {
+            e.preventDefault();
+            mainWindow.webContents.send(Channels.closeApp);
+        });
     };
 
     if (isDev) {
