const electron = require('electron');
const { dialog, ipcMain, app, BrowserWindow, screen, globalShortcut } =
    electron;
const path = require('path');
const isDev = require('electron-is-dev');
const fs = require('fs');
const Constants = require('./Constants');
const fetch = require('electron-fetch').default;

const { Channels } = Constants;
let mainWindow;
let appSettings = null;
let annotationColors = [];

const [
    MONITOR_FILE_PATH,
    SETTINGS_FILE_PATH,
    COLORS_FILE_PATH,
    TEMP_ANNOTATIONS_FILE_PATH,
] = [
    'monitorConfig.json',
    'settings.json',
    'colors.json',
    'tempAnnotations.json',
].map((fileName) =>
    isDev ? fileName : path.join(app.getPath('userData'), fileName)
);
const {
    default: installExtension,
    REDUX_DEVTOOLS,
    REACT_DEVELOPER_TOOLS,
} = require('electron-devtools-installer');

const { checkIfPathExists } = require('./Utils');
const { ClientFilesManager } = require('./ClientFilesManager');

// If development environment
if (isDev) {
    try {
        require('electron-reloader')(module, {
            watchRenderer: true,
            ignore: [
                'settings.json',
                'monitorConfig.json',
                'colors.json',
                'tempAnnotations.json',
            ],
        });
    } catch (e) {
        console.log(e);
    }
}
/**
 * @type ClientFilesManager
 */
let files;

function createWindow() {
    let display;
    // check for file containing information about last window location and dimensions
    // if not found, open the window in the primary display
    if (!fs.existsSync(MONITOR_FILE_PATH)) {
        display = screen.getPrimaryDisplay();
    } else {
        const data = fs.readFileSync(MONITOR_FILE_PATH);
        try {
            const rectangle = JSON.parse(data);
            display = screen.getDisplayMatching(rectangle);
        } catch (e) {
            console.log(e);
            display = screen.getPrimaryDisplay();
        }
    }

    mainWindow = new BrowserWindow({
        ...display.bounds,
        icon: path.join(
            __dirname,
            `${process.platform === 'darwin' ? 'icon.icns' : 'icon.ico'}`
        ),
        ...display?.bounds,
        backgroundColor: '#3a3a3a',
        show: false,
        webPreferences: {
            // Node Integration enables the use of the Node.JS File system
            // Disabling Context Isolation allows the renderer process to make calls to Electron to use Node.JS FS
            nodeIntegration: true,
            contextIsolation: false,
            devTools: isDev,
        },
    });

    files = new ClientFilesManager(
        mainWindow,
        SETTINGS_FILE_PATH,
        TEMP_ANNOTATIONS_FILE_PATH
    );
    files.initSelectedPaths(
        appSettings.selectedImagesDirPath,
        appSettings.selectedAnnotationFile
    );

<<<<<<< HEAD
    const loadWindowContent = (attempts = 100, e = null) => {
        if (attempts === 1) throw new Error(e);
=======
    const loadWindowContent = (attempts = 25, e) => {
        if (attempts === 1) throw e;
>>>>>>> 7265faac
        mainWindow
            .loadURL(
                isDev
                    ? 'http://localhost:3000'
                    : `file://${path.join(__dirname, '../build/index.html')}`
            )
            .then(() => {
                mainWindow.maximize();
                mainWindow.show();
                mainWindow.on('close', async () => {
                    const rectangle = mainWindow.getBounds();
                    fs.writeFile(
                        MONITOR_FILE_PATH,
                        JSON.stringify(rectangle),
                        (err) => {
                            if (err) throw err;
                        }
                    );
                    mainWindow.removeAllListeners();
                    globalShortcut.unregisterAll();
                });
                mainWindow.on('closed', async () => {
                    await files.removeFileWatcher();
                    mainWindow = null;
                });
            })
<<<<<<< HEAD
            .catch((err) =>
                setTimeout(() => loadWindowContent(attempts - 1, err), 100)
=======
            .catch(
                (err) =>
                    isDev &&
                    setTimeout(() => loadWindowContent(attempts - 1, err), 100)
            );

        mainWindow.on('close', async () => {
            const rectangle = mainWindow.getBounds();
            fs.writeFile(
                MONITOR_FILE_PATH,
                JSON.stringify(rectangle),
                (err) => {
                    if (err) throw err;
                }
>>>>>>> 7265faac
            );
    };

    if (isDev) {
        installExtension([REDUX_DEVTOOLS, REACT_DEVELOPER_TOOLS], {
            forceDownload: true,
        }).finally(loadWindowContent);

        // Open the DevTools.
        mainWindow.webContents.on('did-frame-finish-load', () => {
            mainWindow.webContents.closeDevTools();

            mainWindow.webContents.once('devtools-opened', () => {
                mainWindow.focus();
            });

            mainWindow.webContents.openDevTools();
        });
    } else {
        mainWindow.removeMenu();
        loadWindowContent();
    }
}

app.whenReady().then(() => {
    initSettings()
        .catch(console.log)
        .finally(() => {
            try {
                createWindow();
            } catch (e) {
                app.quit();
            }
        });
});

app.on('window-all-closed', () => {
    if (process.platform !== 'darwin') {
        app.quit();
    }
});

app.on('web-contents-created', () => {
    const writeStream = fs.createWriteStream(TEMP_ANNOTATIONS_FILE_PATH);
    writeStream.on('error', (err) => {
        console.log(err);
    });
    writeStream.on('finish', () => {
        console.log('Cleared temp data on startup');
    });
    writeStream.write(JSON.stringify([]));
    writeStream.end();
});

/**
 * A channel between the main process (electron) and the renderer process (react).
 * This returns a string with the selected directory name, or null if the event is cancelled
 * @returns {string | null}
 */
ipcMain.handle(Channels.showFolderPicker, async (event, args) => {
    if (args === Constants.fileType.IMAGES) {
        const result = await dialog.showOpenDialog({
            properties: ['openDirectory'],
        });

        // if the event is cancelled by the user
        if (result.canceled) return null;

        return result.filePaths[0];
    } else if (args === Constants.fileType.ANNOTATIONS) {
        const result = await dialog.showOpenDialog({
            properties: ['openFile'],
        });

        // if the event is cancelled by the user
        if (result.canceled) return null;

        return result.filePaths[0];
    }
});

/**
 * A channel between the main process (electron) and the renderer process (react).
 * This accepts an object with each property holding a string path to be validated by electron
 * It will return an object with same given keys as pathsObj with a boolean value representing if
 * the particular path exists or not. An example of a returned value is: {imagesPath: true, annotationsPath: false}
 */
ipcMain.handle(Channels.verifyDirectories, async (event, pathsObj) => {
    const promises = [];
    for (const key in pathsObj) {
        promises.push(checkIfPathExists(pathsObj[key]));
    }
    const response = await Promise.allSettled(promises);
    const result = {};
    const keys = Object.keys(pathsObj);
    for (let i = 0; i < keys.length; i++) {
        result[keys[i]] = response[i].status === 'fulfilled';
    }

    return result;
});

/**
 * A channel between the main process (electron) and the renderer process (react).
 * Receives an object containing keys of settings updated values. The callback updates
 * the settings file and returns a promise
 */
ipcMain.handle(Channels.saveSettings, async (event, settingsToUpdate) => {
    await updateSettingsJSON({ ...appSettings, ...settingsToUpdate });
    files
        .updateSelectedPaths(
            settingsToUpdate.selectedImagesDirPath,
            settingsToUpdate.selectedAnnotationFile
        )
        .catch(console.log);
});

ipcMain.handle(Channels.saveColorsFile, async (event, colorUpdate) => {
    return await updateColorsJSON(colorUpdate);
});

ipcMain.handle(
    Constants.Channels.saveCurrentFile,
    async (event, newAnnotations) => {
        if (files.selectedAnnotationFile !== '') {
            return await files.updateAnnotationsFile(newAnnotations);
        } else {
            const dialogResult = await dialog.showOpenDialog({
                properties: ['openDirectory'],
                buttonLabel: 'Select folder',
                title: 'Select a folder to save annotations',
            });

            // if the event is cancelled by the user
            if (dialogResult.canceled) return null;

            return await files.createAnnotationsFile(
                dialogResult.filePaths[0],
                newAnnotations
            );
        }
    }
);

/**
 * A channel between the main process (electron) and the renderer process (react).
 * Sends next file data
 */
ipcMain.handle(Channels.getNextFile, () => files.getNextFile());

ipcMain.handle(Channels.getCurrentFile, async () => {
    return await files.getCurrentFile(annotationColors);
});

ipcMain.handle(Channels.selectFile, async (e, args) => {
    return new Promise((resolve, reject) => {
        try {
            const {
                fileName,
                cocoAnnotations,
                cocoCategories,
                cocoDeleted,
                tempFileName,
                imageId,
            } = args;

            files
                .createUpdateTempAnnotationsFile(
                    cocoAnnotations,
                    cocoCategories,
                    cocoDeleted,
                    tempFileName,
                    imageId,
                    TEMP_ANNOTATIONS_FILE_PATH
                )
                .then(() => {
                    files
                        .selectFile(fileName)
                        .then(() => resolve())
                        .catch((e) => {
                            console.log(e);
                            reject(e);
                        });
                })
                .catch((e) => {
                    console.log(e);
                    reject(e);
                });
        } catch (e) {
            console.log(e);
            reject(e);
        }
    });
});

/**
 * A channel between the main process (electron) and the renderer process (react).
 * Sends the settings variable to the React process
 */
ipcMain.handle(Channels.getSettings, async () => appSettings);

/**
 * Sends a post request to a Google form and responds to react with a boolean success value
 */
ipcMain.handle(Channels.sentFeedbackHTTP, async (e, data) => {
    const FORM_URL = `https://script.google.com/macros/s/AKfycbzlhA1q21UnuKDTkIqm7iZ-yKmAHCRmoUUTdKATipwV62ih9CZWCbP6tLaRc5c6F_T7Qg/exec`;

    try {
        const res = await fetch(FORM_URL, {
            method: 'POST',
            headers: {
                'Content-Type': 'application/x-www-form-urlencoded',
                Accept: 'application/json',
                redirect: 'follow',
            },
            body: data,
        });
        if (res.ok) {
            return {
                success: res.ok,
            };
        } else {
            let errorMessage;
            switch (res.status) {
                case 401:
                case 403:
                    errorMessage =
                        'Internal error. Try again in a few moments.';
                    break;
                case 404:
                    errorMessage =
                        'The server is not responding properly at the moment. Could you try to send the message again in a few minutes?';
                    break;
                default:
                    errorMessage =
                        'The message could not be sent at the moment. Could you try it again in a few minutes?';
                    break;
            }
            throw new Error(errorMessage);
        }
    } catch (error) {
        return { success: false, error: error.message };
    }
});

/**
 * Initializes the global object for the settings from a json file. If the file doesn't exist,
 * then the default settings are used to update the settings object and the json file
 *
 * @returns {Promise<Object>}
 */
const initSettings = async () => {
    const allPromises = [];
    allPromises.push(
        new Promise((resolve, reject) => {
            const { defaultSettings } = Constants;

            if (fs.existsSync(SETTINGS_FILE_PATH)) {
                fs.readFile(SETTINGS_FILE_PATH, (err, data) => {
                    if (err) {
                        appSettings = defaultSettings;
                        reject(err);
                    } else {
                        // if settings already exist
                        appSettings = JSON.parse(data);
                        let rewriteSettings = false;
                        if (
                            appSettings.selectedImagesDirPath !== '' &&
                            !fs.existsSync(appSettings.selectedImagesDirPath)
                        ) {
                            appSettings.selectedImagesDirPath = '';
                            rewriteSettings = true;
                        }
                        if (
                            appSettings.selectedAnnotationFile !== '' &&
                            !fs.existsSync(appSettings.selectedAnnotationFile)
                        ) {
                            appSettings.selectedAnnotationFile = '';
                            rewriteSettings = true;
                        }

                        if (rewriteSettings) {
                            const writeStream =
                                fs.createWriteStream(SETTINGS_FILE_PATH);
                            writeStream.on('error', (err) => {
                                console.log(err);
                                reject(err);
                            });
                            writeStream.on('finish', () => {
                                console.log(
                                    'Re-saved settings due to one of the paths not existing'
                                );
                                resolve();
                            });
                            writeStream.write(JSON.stringify(appSettings));
                            writeStream.end();
                        } else {
                            resolve(appSettings);
                        }
                    }
                });
            } else {
                updateSettingsJSON(defaultSettings).then(resolve).catch(reject);
            }
        })
    );

    allPromises.push(
        new Promise((resolve, reject) => {
            if (fs.existsSync(COLORS_FILE_PATH)) {
                fs.readFile(COLORS_FILE_PATH, (err, data) => {
                    if (err) {
                        reject(err);
                    } else {
                        // if colors already exist
                        annotationColors = JSON.parse(data);
                        resolve();
                    }
                });
            } else {
                updateColorsJSON(annotationColors).then(resolve).catch(reject);
            }
        })
    );

    return await Promise.all(allPromises);
};

/**
 * Updates the settings json file, as well as the cached global object for the settings
 *
 * @param {Object} newSettings - object to update the settings with
 * @returns {Promise<Object>}
 */
const updateSettingsJSON = async (newSettings) => {
    return new Promise((resolve, reject) => {
        const settingsString = JSON.stringify(newSettings);
        fs.writeFile(SETTINGS_FILE_PATH, settingsString, (err) => {
            if (err) {
                reject(err);
            } else {
                appSettings = newSettings;
                resolve(newSettings);
            }
        });
    });
};

const updateColorsJSON = async (newColors) => {
    return new Promise((resolve, reject) => {
        const colorsString = JSON.stringify(newColors);
        fs.writeFile(COLORS_FILE_PATH, colorsString, (err) => {
            if (err) {
                reject(err);
            } else {
                annotationColors = newColors;
                resolve();
            }
        });
    });
};<|MERGE_RESOLUTION|>--- conflicted
+++ resolved
@@ -100,13 +100,8 @@
         appSettings.selectedAnnotationFile
     );
 
-<<<<<<< HEAD
-    const loadWindowContent = (attempts = 100, e = null) => {
-        if (attempts === 1) throw new Error(e);
-=======
     const loadWindowContent = (attempts = 25, e) => {
         if (attempts === 1) throw e;
->>>>>>> 7265faac
         mainWindow
             .loadURL(
                 isDev
@@ -116,32 +111,8 @@
             .then(() => {
                 mainWindow.maximize();
                 mainWindow.show();
-                mainWindow.on('close', async () => {
-                    const rectangle = mainWindow.getBounds();
-                    fs.writeFile(
-                        MONITOR_FILE_PATH,
-                        JSON.stringify(rectangle),
-                        (err) => {
-                            if (err) throw err;
-                        }
-                    );
-                    mainWindow.removeAllListeners();
-                    globalShortcut.unregisterAll();
-                });
-                mainWindow.on('closed', async () => {
-                    await files.removeFileWatcher();
-                    mainWindow = null;
-                });
             })
-<<<<<<< HEAD
-            .catch((err) =>
-                setTimeout(() => loadWindowContent(attempts - 1, err), 100)
-=======
-            .catch(
-                (err) =>
-                    isDev &&
-                    setTimeout(() => loadWindowContent(attempts - 1, err), 100)
-            );
+            .catch((err) => console.log(err));
 
         mainWindow.on('close', async () => {
             const rectangle = mainWindow.getBounds();
@@ -151,8 +122,14 @@
                 (err) => {
                     if (err) throw err;
                 }
->>>>>>> 7265faac
             );
+            mainWindow.removeAllListeners();
+            globalShortcut.unregisterAll();
+        });
+        mainWindow.on('closed', async () => {
+            await files.removeFileWatcher();
+            mainWindow = null;
+        });
     };
 
     if (isDev) {
