const electron = require('electron');
const { dialog, ipcMain, app, BrowserWindow, screen, globalShortcut } =
    electron;
const path = require('path');
const isDev = require('electron-is-dev');
const fs = require('fs');
const Constants = require('./Constants');
require('dotenv').config();
const { Channels } = Constants;
let mainWindow;
let appSettings = null;
let annotationColors = [];
<<<<<<< HEAD

const [MONITOR_FILE_PATH, SETTINGS_FILE_PATH, COLORS_FILE_PATH] = [
    'monitorConfig.json',
    'settings.json',
    'colors.json',
].map((fileName) =>
    isDev ? fileName : path.join(app.getPath('userData'), fileName)
);
=======
const MONITOR_FILE_PATH = isDev
    ? 'monitorConfig.json'
    : path.join(app.getPath('userData'), 'monitorConfig.json');
const SETTINGS_FILE_PATH = isDev
    ? 'settings.json'
    : path.join(app.getPath('userData'), 'settings.json');
const COLORS_FILE_PATH = isDev
    ? 'colors.json'
    : path.join(app.getPath('userData'), 'colors.json');
const TEMP_ANNOTATIONS_FILE_PATH = isDev
    ? 'tempAnnotations.json'
    : path.join(app.getPath('userData'), 'tempAnnotations.json');
>>>>>>> a9bfe4a8
const {
    default: installExtension,
    REDUX_DEVTOOLS,
    REACT_DEVELOPER_TOOLS,
} = require('electron-devtools-installer');

const { checkIfPathExists } = require('./Utils');
const { ClientFilesManager } = require('./ClientFilesManager');

// If development environment
if (isDev) {
    try {
        require('electron-reloader')(module, {
            watchRenderer: true,
            ignore: [
                'settings.json',
                'monitorConfig.json',
                'colors.json',
                'tempAnnotations.json',
            ],
        });
    } catch (e) {
        console.log(e);
    }
}
/**
 * @type ClientFilesManager
 */
let files;

function createWindow() {
    let display;
    // check for file containing information about last window location and dimensions
    // if not found, open the window in the primary display
    if (!fs.existsSync(MONITOR_FILE_PATH)) {
        display = screen.getPrimaryDisplay();
    } else {
        const data = fs.readFileSync(MONITOR_FILE_PATH);
        try {
            const rectangle = JSON.parse(data);
            display = screen.getDisplayMatching(rectangle);
        } catch (e) {
            console.log(e);
            display = screen.getPrimaryDisplay();
        }
    }

    mainWindow = new BrowserWindow({
        ...display.bounds,
        icon: path.join(
            __dirname,
            `${process.platform === 'darwin' ? 'icon.icns' : 'icon.ico'}`
        ),
        ...display?.bounds,
        backgroundColor: '#3a3a3a',
        show: false,
        webPreferences: {
            // Node Integration enables the use of the Node.JS File system
            // Disabling Context Isolation allows the renderer process to make calls to Electron to use Node.JS FS
            nodeIntegration: true,
            contextIsolation: false,
            devTools: isDev,
        },
    });

    files = new ClientFilesManager(
        mainWindow,
        SETTINGS_FILE_PATH,
        TEMP_ANNOTATIONS_FILE_PATH
    );
    files.initSelectedPaths(
        appSettings.selectedImagesDirPath,
        appSettings.selectedAnnotationFile
    );

    const loadWindowContent = () => {
        mainWindow
            .loadURL(
                isDev
                    ? 'http://localhost:3000'
                    : `file://${path.join(__dirname, '../build/index.html')}`
            )
            .then(() => {
                mainWindow.maximize();
                mainWindow.show();
            })
            .catch((err) => console.log(err));

        mainWindow.on('close', async () => {
            const rectangle = mainWindow.getBounds();
            fs.writeFile(
                MONITOR_FILE_PATH,
                JSON.stringify(rectangle),
                (err) => {
                    if (err) throw err;
                }
            );
            mainWindow.removeAllListeners();
            globalShortcut.unregisterAll();
        });
        mainWindow.on('closed', async () => {
            await files.removeFileWatcher();
            mainWindow = null;
        });
    };

    if (isDev) {
        installExtension([REDUX_DEVTOOLS, REACT_DEVELOPER_TOOLS], {
            forceDownload: true,
        }).finally(loadWindowContent);

        // Open the DevTools.
        mainWindow.webContents.on('did-frame-finish-load', () => {
            mainWindow.webContents.closeDevTools();

            mainWindow.webContents.once('devtools-opened', () => {
                mainWindow.focus();
            });

            mainWindow.webContents.openDevTools();
        });
    } else {
        mainWindow.removeMenu();
        loadWindowContent();
    }
}

app.whenReady().then(() => {
    initSettings()
        .catch(console.log)
        .finally(() => {
            try {
                createWindow();
            } catch (e) {
                app.quit();
            }
        });
});

app.on('window-all-closed', () => {
    if (process.platform !== 'darwin') {
        app.quit();
    }
});

app.on('web-contents-created', () => {
    const writeStream = fs.createWriteStream(TEMP_ANNOTATIONS_FILE_PATH);
    writeStream.on('error', (err) => {
        console.log(err);
    });
    writeStream.on('finish', () => {
        console.log('Cleared temp data on startup');
    });
    writeStream.write(JSON.stringify([]));
    writeStream.end();
});

/**
 * A channel between the main process (electron) and the renderer process (react).
 * This returns a string with the selected directory name, or null if the event is cancelled
 * @returns {string | null}
 */
ipcMain.handle(Channels.showFolderPicker, async (event, args) => {
    if (args === Constants.fileType.IMAGES) {
        const result = await dialog.showOpenDialog({
            properties: ['openDirectory'],
        });

        // if the event is cancelled by the user
        if (result.canceled) return null;

        return result.filePaths[0];
    } else if (args === Constants.fileType.ANNOTATIONS) {
        const result = await dialog.showOpenDialog({
            properties: ['openFile'],
        });

        // if the event is cancelled by the user
        if (result.canceled) return null;

        return result.filePaths[0];
    }
});

/**
 * A channel between the main process (electron) and the renderer process (react).
 * This accepts an object with each property holding a string path to be validated by electron
 * It will return an object with same given keys as pathsObj with a boolean value representing if
 * the particular path exists or not. An example of a returned value is: {imagesPath: true, annotationsPath: false}
 */
ipcMain.handle(Channels.verifyDirectories, async (event, pathsObj) => {
    const promises = [];
    for (const key in pathsObj) {
        promises.push(checkIfPathExists(pathsObj[key]));
    }
    const response = await Promise.allSettled(promises);
    const result = {};
    const keys = Object.keys(pathsObj);
    for (let i = 0; i < keys.length; i++) {
        result[keys[i]] = response[i].status === 'fulfilled';
    }

    return result;
});

/**
 * A channel between the main process (electron) and the renderer process (react).
 * Receives an object containing keys of settings updated values. The callback updates
 * the settings file and returns a promise
 */
ipcMain.handle(Channels.saveSettings, async (event, settingsToUpdate) => {
    await updateSettingsJSON({ ...appSettings, ...settingsToUpdate });
    files
        .updateSelectedPaths(
            settingsToUpdate.selectedImagesDirPath,
            settingsToUpdate.selectedAnnotationFile
        )
        .catch(console.log);
});

ipcMain.handle(Channels.saveColorsFile, async (event, colorUpdate) => {
    return await updateColorsJSON(colorUpdate);
});

ipcMain.handle(
    Constants.Channels.saveCurrentFile,
    async (event, newAnnotations) => {
        if (files.selectedAnnotationFile !== '') {
            return await files.updateAnnotationsFile(newAnnotations);
        } else {
            const dialogResult = await dialog.showOpenDialog({
                properties: ['openDirectory'],
                buttonLabel: 'Select folder',
                title: 'Select a folder to save annotations',
            });

            // if the event is cancelled by the user
            if (dialogResult.canceled) return null;

            return await files.createAnnotationsFile(
                dialogResult.filePaths[0],
                newAnnotations
            );
        }
    }
);

/**
 * A channel between the main process (electron) and the renderer process (react).
 * Sends next file data
 */
ipcMain.handle(Channels.getNextFile, () => files.getNextFile());

ipcMain.handle(Channels.getCurrentFile, async () => {
    return await files.getCurrentFile(annotationColors);
});

ipcMain.handle(Channels.selectFile, async (e, args) => {
    return new Promise((resolve, reject) => {
        try {
            const {
                fileName,
                cocoAnnotations,
                cocoCategories,
                cocoDeleted,
                tempFileName,
                imageId,
            } = args;

            files
                .createUpdateTempAnnotationsFile(
                    cocoAnnotations,
                    cocoCategories,
                    cocoDeleted,
                    tempFileName,
                    imageId,
                    TEMP_ANNOTATIONS_FILE_PATH
                )
                .then(() => {
                    files
                        .selectFile(fileName)
                        .then(() => resolve())
                        .catch((e) => {
                            console.log(e);
                            reject(e);
                        });
                })
                .catch((e) => {
                    console.log(e);
                    reject(e);
                });
        } catch (e) {
            console.log(e);
            reject(e);
        }
    });
});

/**
 * A channel between the main process (electron) and the renderer process (react).
 * Sends the settings variable to the React process
 */
ipcMain.handle(Channels.getSettings, async () => appSettings);

/**
 * Sends a post request to a Google form and responds to react with a boolean success value
 */
ipcMain.handle(Channels.sentFeedbackHTTP, async (e, data) => {
    const FORM_URL = `https://script.google.com/macros/s/${process.env.GOOGLE_FORM_API_KEY}/exec`;

    try {
        const res = await fetch(FORM_URL, {
            method: 'POST',
            headers: {
                'Content-Type': 'application/x-www-form-urlencoded',
                Accept: 'application/json',
            },
            body: data,
        });
        if (res.ok) {
            return {
                success: res.ok,
            };
        } else {
            let errorMessage;
            switch (res.status) {
                case 401:
                case 403:
                    errorMessage =
                        'Internal error. Try again in a few moments.';
                    break;
                case 404:
                    errorMessage =
                        'The server is not responding properly at the moment. Could you try to send the message again in a few minutes?';
                    break;
                default:
                    errorMessage =
                        'The message could not be sent at the moment. Could you try it again in a few minutes?';
                    break;
            }
            throw new Error(errorMessage);
        }
    } catch (error) {
        return { success: false, error: error.message };
    }
});

/**
 * Initializes the global object for the settings from a json file. If the file doesn't exist,
 * then the default settings are used to update the settings object and the json file
 *
 * @returns {Promise<Object>}
 */
const initSettings = async () => {
    const allPromises = [];
    allPromises.push(
        new Promise((resolve, reject) => {
            const { defaultSettings } = Constants;

            if (fs.existsSync(SETTINGS_FILE_PATH)) {
                fs.readFile(SETTINGS_FILE_PATH, (err, data) => {
                    if (err) {
                        appSettings = defaultSettings;
                        reject(err);
                    } else {
                        // if settings already exist
                        appSettings = JSON.parse(data);
                        resolve(appSettings);
                    }
                });
            } else {
                updateSettingsJSON(defaultSettings).then(resolve).catch(reject);
            }
        })
    );

    allPromises.push(
        new Promise((resolve, reject) => {
            if (fs.existsSync(COLORS_FILE_PATH)) {
                fs.readFile(COLORS_FILE_PATH, (err, data) => {
                    if (err) {
                        reject(err);
                    } else {
                        // if colors already exist
                        annotationColors = JSON.parse(data);
                        resolve();
                    }
                });
            } else {
                updateColorsJSON(annotationColors).then(resolve).catch(reject);
            }
        })
    );

    return await Promise.all(allPromises);
};

/**
 * Updates the settings json file, as well as the cached global object for the settings
 *
 * @param {Object} newSettings - object to update the settings with
 * @returns {Promise<Object>}
 */
const updateSettingsJSON = async (newSettings) => {
    return new Promise((resolve, reject) => {
        const settingsString = JSON.stringify(newSettings);
        fs.writeFile(SETTINGS_FILE_PATH, settingsString, (err) => {
            if (err) {
                reject(err);
            } else {
                appSettings = newSettings;
                resolve(newSettings);
            }
        });
    });
};

const updateColorsJSON = async (newColors) => {
    return new Promise((resolve, reject) => {
        const colorsString = JSON.stringify(newColors);
        fs.writeFile(COLORS_FILE_PATH, colorsString, (err) => {
            if (err) {
                reject(err);
            } else {
                annotationColors = newColors;
                resolve();
            }
        });
    });
};<|MERGE_RESOLUTION|>--- conflicted
+++ resolved
@@ -10,29 +10,20 @@
 let mainWindow;
 let appSettings = null;
 let annotationColors = [];
-<<<<<<< HEAD
-
-const [MONITOR_FILE_PATH, SETTINGS_FILE_PATH, COLORS_FILE_PATH] = [
+
+const [
+    MONITOR_FILE_PATH,
+    SETTINGS_FILE_PATH,
+    COLORS_FILE_PATH,
+    TEMP_ANNOTATIONS_FILE_PATH,
+] = [
     'monitorConfig.json',
     'settings.json',
     'colors.json',
+    'tempAnnotations.json',
 ].map((fileName) =>
     isDev ? fileName : path.join(app.getPath('userData'), fileName)
 );
-=======
-const MONITOR_FILE_PATH = isDev
-    ? 'monitorConfig.json'
-    : path.join(app.getPath('userData'), 'monitorConfig.json');
-const SETTINGS_FILE_PATH = isDev
-    ? 'settings.json'
-    : path.join(app.getPath('userData'), 'settings.json');
-const COLORS_FILE_PATH = isDev
-    ? 'colors.json'
-    : path.join(app.getPath('userData'), 'colors.json');
-const TEMP_ANNOTATIONS_FILE_PATH = isDev
-    ? 'tempAnnotations.json'
-    : path.join(app.getPath('userData'), 'tempAnnotations.json');
->>>>>>> a9bfe4a8
 const {
     default: installExtension,
     REDUX_DEVTOOLS,
@@ -349,6 +340,7 @@
             headers: {
                 'Content-Type': 'application/x-www-form-urlencoded',
                 Accept: 'application/json',
+                redirect: 'follow',
             },
             body: data,
         });
