--- conflicted
+++ resolved
@@ -49,22 +49,13 @@
     if (!fs.existsSync(MONITOR_FILE_PATH)) {
         display = screen.getPrimaryDisplay();
     } else {
-<<<<<<< HEAD
         const data = fs.readFileSync(MONITOR_FILE_PATH);
         try {
             const rectangle = JSON.parse(data);
             display = screen.getDisplayMatching(rectangle);
         } catch (e) {
             console.log(e);
-=======
-        try {
-            const data = fs.readFileSync(MONITOR_FILE_PATH);
-            const rectangle = JSON.parse(data);
-            display = screen.getDisplayMatching(rectangle);
-        } catch (error) {
-            console.log(error);
             display = screen.getPrimaryDisplay();
->>>>>>> 6b520771
         }
     }
 
@@ -87,15 +78,11 @@
         },
     });
 
-<<<<<<< HEAD
-    files = new ClientFilesManager(mainWindow);
+    files = new ClientFilesManager(mainWindow, SETTINGS_FILE_PATH);
     files.initSelectedPaths(
         appSettings.selectedImagesDirPath,
         appSettings.selectedAnnotationFile
     );
-=======
-    files = new ClientFilesManager(mainWindow, SETTINGS_FILE_PATH);
->>>>>>> 6b520771
 
     const loadWindowContent = () => {
         mainWindow
