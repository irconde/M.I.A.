--- conflicted
+++ resolved
@@ -11,20 +11,6 @@
 let mainWindow;
 let appSettings = null;
 let annotationColors = [];
-<<<<<<< HEAD
-const MONITOR_FILE_PATH = isDev
-    ? 'monitorConfig.json'
-    : path.join(app.getPath('userData'), 'monitorConfig.json');
-const SETTINGS_FILE_PATH = isDev
-    ? 'settings.json'
-    : path.join(app.getPath('userData'), 'settings.json');
-const COLORS_FILE_PATH = isDev
-    ? 'colors.json'
-    : path.join(app.getPath('userData'), 'colors.json');
-const TEMP_ANNOTATIONS_FILE_PATH = isDev
-    ? 'tempAnnotations.json'
-    : path.join(app.getPath('userData'), 'tempAnnotations.json');
-=======
 
 const [
     MONITOR_FILE_PATH,
@@ -39,7 +25,6 @@
 ].map((fileName) =>
     isDev ? fileName : path.join(app.getPath('userData'), fileName)
 );
->>>>>>> 7265faac
 const {
     default: installExtension,
     REDUX_DEVTOOLS,
