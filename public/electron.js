--- conflicted
+++ resolved
@@ -73,11 +73,8 @@
      */
     getNextFile: async function () {
         this.currentFileIndex++;
-<<<<<<< HEAD
-=======
-        console.log(this.fileNames);
+
         this.sendFileInfo();
->>>>>>> 44540107
         if (!this.fileNames.length) {
             throw new Error('Directory contains no images');
         } else if (this.currentFileIndex >= this.fileNames.length) {
@@ -92,7 +89,7 @@
             )
         );
     },
-<<<<<<< HEAD
+
     /**
      * Creates the thumbnails' path if not created and returns that path
      * @param {string} path
@@ -152,13 +149,12 @@
             path.join(this.thumbnailsPath, 'thumbnails.json'),
             JSON.stringify(object)
         );
-=======
+    },
     sendFileInfo: function () {
         mainWindow.webContents.send('newFileUpdate', {
             currentFileName: this.fileNames[this.currentFileIndex] || '',
             filesNum: this.fileNames.length,
         });
->>>>>>> 44540107
     },
 };
 
