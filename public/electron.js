--- conflicted
+++ resolved
@@ -111,13 +111,9 @@
                 mainWindow.maximize();
                 mainWindow.show();
             })
-<<<<<<< HEAD
-            .catch((err) => console.log(err));
-=======
             .catch((err) => {
                 console.log(err);
             });
->>>>>>> a5fb74a2
 
         mainWindow.on('close', (e) => {
             e.preventDefault();
