module.exports.Channels = {
    updateAnnotationFile: 'update-annotation-file',
    saveColorsFile: 'save-colors-file',
    verifyDirectories: 'verify-directories',
    loadFiles: 'load-files',
    getNextFile: 'get-next-file',
    getCurrentFile: 'get-current-file',
    getSpecificFile: 'get-specific-file',
    saveCurrentFile: 'save-current-file',
    saveAsCurrentFile: 'save-as-current-file',
    saveIndFile: 'save-individual-file',
    getThumbnail: 'get-thumbnail',
    thumbnailStatus: 'thumbnail-status',
    updateFiles: 'update-files',
    updateCurrentFile: 'update-current-file',
    saveSettings: 'save-settings',
    getSettings: 'get-settings',
    initSettings: 'init-settings',
    showFolderPicker: 'show-folder-picker',
    getFileName: 'get-file-name',
    getNumberOfFiles: 'get-number-of-files',
    newFileUpdate: 'new-file-update',
    requestInitialThumbnailsList: 'request-initial-thumbnails-list',
    addThumbnail: 'add-thumbnail',
    removeThumbnail: 'remove-thumbnail',
    updateThumbnailHasAnnotations: 'update-thumbnail-has-annotations',
    selectFile: 'select-file',
    sentFeedbackHTTP: 'send-feedback-http',
<<<<<<< HEAD
    updateSaveModalStatus: 'update-save-modal-status',
=======
    closeApp: 'close-app',
>>>>>>> fdf7ff3b
};

module.exports.FileWatcher = {
    add: 'add',
    change: 'change',
    unlink: 'unlink',
    all_json_files: '*.json',
};

module.exports.Settings = {
    ANNOTATIONS: {
        COCO: 'MS COCO',
        TDR: 'DICOS TDR',
    },
    OUTPUT_FORMATS: {
        ORA: 'Open Raster',
        ZIP: 'Zip Archive',
    },
};

module.exports.Viewport = {
    TOP: 'top',
    SIDE: 'side',
};

module.exports.Thumbnail = {
    width: 197,
};

module.exports.defaultSettings = {
    selectedImagesDirPath: '',
    selectedAnnotationFile: '',
};

module.exports.fileType = {
    IMAGES: 'images',
    ANNOTATIONS: 'annotations',
    CANCEL: 'cancel',
};<|MERGE_RESOLUTION|>--- conflicted
+++ resolved
@@ -26,11 +26,8 @@
     updateThumbnailHasAnnotations: 'update-thumbnail-has-annotations',
     selectFile: 'select-file',
     sentFeedbackHTTP: 'send-feedback-http',
-<<<<<<< HEAD
     updateSaveModalStatus: 'update-save-modal-status',
-=======
     closeApp: 'close-app',
->>>>>>> fdf7ff3b
 };
 
 module.exports.FileWatcher = {
