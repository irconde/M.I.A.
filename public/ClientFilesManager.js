const fs = require('fs');
const path = require('path');
const sharp = require('sharp');
const fsWin = require('fswin');
const { checkIfPathExists, getFileNameFromPath } = require('./Utils');
const Constants = require('./Constants');
const { ipcMain } = require('electron');
const { Channels } = require('./Constants');
const chokidar = require('chokidar');
const async = require('async');
const PNG = require('pngjs').PNG;
const jpeg = require('jpeg-js');
const dicomParser = require('dicom-parser');
const readline = require('readline');

class CustomPromise {
    isSettled = false;

    constructor() {
        this.promise = new Promise((_resolve, _reject) => {
            this.resolve = function (value) {
                this.isSettled = true;
                return _resolve(value);
            };
            this.reject = function (value) {
                this.isSettled = true;
                return _reject(value);
            };
        });
    }

    destruct() {
        this.promise = null;
        this.resolve = null;
        this.reject = null;
    }
}

class Thumbnails {
    static ACTION = {
        ADD: 'add-thumbnail',
        REMOVE: 'remove-thumbnail',
        UPDATE_ALL: 'update-all-thumbnails',
    };
    // Determines how long the program should wait for another task to start before we start saving
    // the thumbnails to the json file again
    static #STORAGE_SAVE_DELAY = 100;
    #thumbnailsObj = null;
    #thumbnailsPath = '';
    #annotationFilePath = '';
    // Keeps track of the scheduled updates to the thumbnails and update the json file when
    // the queue is empty. This avoids having to save to the file on every single update
    #queue;

    constructor() {
        this.#queue = async.queue(({ type, payload }, done) => {
            this.#updateThumbnails(type, payload);

            // Delay saving if there are no future tasks, otherwise call done immediately to save to the json file
            this.#queue.length() === 0
                ? setTimeout(done, Thumbnails.#STORAGE_SAVE_DELAY)
                : done();
        }, 1);
        // runs when the queue is empty with no tasks to complete
        this.#queue.drain(() => this.#saveThumbnailsToStorage());

        /**
         * Loads the specified thumbnail if the file name provided exists. If so it will
         * load the thumbnail and then, it will return the Base64 binary string of the thumbnail.
         * @param {string} args File path sent from react
         * @returns {string}
         */
        ipcMain.handle(
            Channels.getThumbnail,
            async (event, { fileName, filePath }) => {
                if (!this.#thumbnailsObj[fileName]) {
                    throw new Error('Thumbnail does not exist for that file');
                } else {
                    const fileData = await fs.promises.readFile(filePath);
                    return {
                        fileData: Buffer.from(fileData).toString('base64'),
                    };
                }
            }
        );
    }

    setAnnotationFilePath(path) {
        this.#annotationFilePath = path;
    }

    /**
     * Pushes an update to the thumbnails queue. The callback is invoked when the task is completed
     * which is when the 'done' callback is invoked by the queue
     * @param type
     * @param payload
     */
    scheduleStorageUpdate(type, payload) {
        this.#queue.push({ type, payload }, (error) => {
            console.log(`${type} operation completed!`);
        });
    }

    /**
     * Sets the private member for the thumbnails depending on the action type
     * @param type {string} - provided as a static member in the class definition
     * @param payload {object | string} - file name to be removed, object to be added, or object to override all current thumbnails
     * @returns {*}
     */
    #updateThumbnails(type, payload) {
        switch (type) {
            case Thumbnails.ACTION.ADD:
                return (this.#thumbnailsObj = {
                    ...this.#thumbnailsObj,
                    ...payload,
                });
            case Thumbnails.ACTION.REMOVE:
                return delete this.#thumbnailsObj[payload];
            case Thumbnails.ACTION.UPDATE_ALL:
                return (this.#thumbnailsObj = payload);
        }
    }

    /**
     * Saves the thumbnails object to a json file and updates the cached value in memory
     * @returns {Promise<void>}
     */
    async #saveThumbnailsToStorage() {
        try {
            if (!this.#thumbnailsPath) return;
            await fs.promises.writeFile(
                path.join(
                    this.#thumbnailsPath,
                    ClientFilesManager.STORAGE_FILE_NAME
                ),
                JSON.stringify(this.#thumbnailsObj, null, 4)
            );
        } catch (e) {
            console.log(e);
        }
    }

    /**
     * Gets the thumbnails object from storage and updates the private class member
     * If value already exists in memory, then we just return it
     * @returns {Promise<Object<string, string> | null>}
     */
    async getThumbnails() {
        try {
            if (this.#thumbnailsObj) return this.#thumbnailsObj;

            const string = await fs.promises.readFile(
                path.join(
                    this.#thumbnailsPath,
                    ClientFilesManager.STORAGE_FILE_NAME
                )
            );

            this.#thumbnailsObj = JSON.parse(string);
            return this.#thumbnailsObj;
        } catch (e) {
            return null;
        }
    }

    /**
     * Used to reset the cached thumbnails when the images' directory is changed
     */
    clearCurrentThumbnails() {
        this.#thumbnailsObj = null;
    }

    /**
     * Adds a thumbnail to storage
     * @param filename {string}
     * @param path {string}
     */
    addThumbnail(filename, path) {
        const newObj = { [filename]: path };
        this.scheduleStorageUpdate(Thumbnails.ACTION.ADD, newObj);
    }

    /**
     * Removes the thumbnail from the json storage and the associated .png file with it
     * @param filename {string}
     * @returns {Promise<void>}
     */
    async removeThumbnail(filename) {
        const path = this.#thumbnailsObj[filename];
        if (!path) return;
        await fs.promises.unlink(path);
        this.scheduleStorageUpdate(Thumbnails.ACTION.REMOVE, filename);
    }

    /**
     * Creates the thumbnails' path if not created and returns that path
     * @param {string} path
     * @returns {Promise<string>}
     */
    async setThumbnailsPath(path) {
        if (process.platform === 'win32') {
            this.#thumbnailsPath = `${path}\\.thumbnails`;
            try {
                await checkIfPathExists(this.#thumbnailsPath);
            } catch (e) {
                await fs.promises.mkdir(this.#thumbnailsPath);
                fsWin.setAttributesSync(this.#thumbnailsPath, {
                    IS_HIDDEN: true,
                });
            }
        } else {
            this.#thumbnailsPath = `${path}/.thumbnails`;
            try {
                await checkIfPathExists(this.#thumbnailsPath);
            } catch (e) {
                await fs.promises.mkdir(this.#thumbnailsPath);
            }
        }
        return this.#thumbnailsPath;
    }

    /**
     * Creates and saves a png image and returns a promise that resolves to the path of the image thumbnail created
     * @param selectedImagesDirPath {string}
     * @param fileName {string}
     * @returns {Promise<string>}
     */
    async generateThumbnail(selectedImagesDirPath, fileName) {
        const pixelData = await fs.promises.readFile(
            path.join(selectedImagesDirPath, fileName)
        );
        let thumbnailPath = '';
        if (path.extname(fileName).toLowerCase() !== '.dcm') {
            thumbnailPath = path.join(this.#thumbnailsPath, fileName);
            await sharp(pixelData)
                .resize(Constants.Thumbnail.width)
                .toFile(thumbnailPath)
                .catch((error) => console.log(error));
        } else {
            thumbnailPath = 'DICOM';
        }
        return thumbnailPath;
    }
}

class ClientFilesManager {
    static STORAGE_FILE_NAME = 'thumbnails.json';
    static IMAGE_FILE_EXTENSIONS = ['.png', '.jpg', '.jpeg', '.dcm'];
    fileNames = [];
    currentFileIndex = -1;
    selectedImagesDirPath = '';
    colorFilePath = '';
    selectedAnnotationFile = '';
    settingsPath = '';
    #watcher = null;
    tempPath = '';
    #thumbnails = new Thumbnails();
    #isLoadingThumbnails = false;

    constructor(mainWindow, settingsPath, tempPath) {
        this.mainWindow = mainWindow;
        // we create a promise for the thumbnails that will be resolved later
        // once the thumbnails have been generated. If there are further updates
        // to the files then Electron will send more thumbnails to React
        this.thumbnailsPromise = new CustomPromise();
        this.settingsPath = settingsPath;
        this.tempPath = tempPath;
        ipcMain.handle(Channels.requestInitialThumbnailsList, async () => {
            try {
                return this.thumbnailsPromise.isSettled
                    ? await this.#prepareClientThumbnails(
                          await this.#thumbnails.getThumbnails()
                      )
                    : await this.thumbnailsPromise.promise;
            } catch (e) {
                throw new Error('No initial thumbnails');
            } finally {
                this.thumbnailsPromise.destruct();
            }
        });
        ipcMain.handle(
            Channels.thumbnailStatus,
            () => this.#isLoadingThumbnails
        );
    }

    /**
     * Checks if the provided file name is an acceptable image format
     * @param fileName {string}
     * @returns {boolean}
     */
    static #isFileTypeAllowed(fileName) {
        return ClientFilesManager.IMAGE_FILE_EXTENSIONS.includes(
            path.extname(fileName).toLowerCase()
        );
    }

    /**
     * Setter for isLoadingThumbnails which also sends the value to the React process
     * @param isLoading {boolean}
     */
    #sendThumbnailsStatus(isLoading) {
        this.#isLoadingThumbnails = isLoading;
        this.#sendUpdate(Channels.thumbnailStatus, this.#isLoadingThumbnails);
    }

    /**
     * Called when the app is first launched with the images' dir path from the settings
     * @param imagesDirPath {string}
     * @param annotationFilePath {string}
     * @param colorFilePath {string}
     * @returns {Promise<void>}
     */
    async initSelectedPaths(imagesDirPath, annotationFilePath, colorFilePath) {
        this.selectedAnnotationFile = annotationFilePath;
        this.#thumbnails.setAnnotationFilePath(annotationFilePath);
        // if no path exits in the settings then reject the React promise
        if (imagesDirPath === '') {
            return this.thumbnailsPromise.reject();
        }

        this.selectedImagesDirPath = imagesDirPath;
        this.colorFilePath = colorFilePath;
        this.#sendThumbnailsStatus(true);
        await this.#setDirWatcher();
        const dirContainsAnyImages = await this.#updateFileNames(imagesDirPath);
        if (dirContainsAnyImages) {
            this.currentFileIndex = 0;
            await this.#thumbnails.setThumbnailsPath(imagesDirPath);
            await this.#generateThumbnails();
            this.#sendFileInfo();
        } else if (!this.thumbnailsPromise.isSettled) {
            // if the directory path from the settings contains no images then reject the promise
            this.thumbnailsPromise.reject();
        }
        this.#sendThumbnailsStatus(false);
    }

    /**
     * Called when a new path is provided by the user to update the files and thumbnails
     * @param imagesDirPath {string}
     * @param annotationFilePath {string}
     * @returns {Promise<void>}
     */
    async updateSelectedPaths(imagesDirPath, annotationFilePath) {
        this.#sendThumbnailsStatus(true);
        this.selectedAnnotationFile = annotationFilePath;
        this.#thumbnails.setAnnotationFilePath(annotationFilePath);
        this.selectedImagesDirPath = imagesDirPath;
        await this.#setDirWatcher();
        const dirContainsAnyImages = await this.#updateFileNames(imagesDirPath);
        this.#thumbnails.clearCurrentThumbnails();
        this.currentFileIndex = 0;
        this.#sendFileInfo();
        if (dirContainsAnyImages) {
            await this.#thumbnails.setThumbnailsPath(imagesDirPath);
            await this.#generateThumbnails();
        }
        this.#sendThumbnailsStatus(false);
    }

    async updateAnnotationsFile(newAnnotationData) {
        return new Promise((resolve, reject) => {
            try {
                const {
                    cocoAnnotations,
                    cocoCategories,
                    cocoDeleted,
                    fileName,
                    imageId,
                } = newAnnotationData;
                if (
                    this.selectedAnnotationFile !== '' &&
                    fs.existsSync(this.selectedAnnotationFile)
                ) {
                    const readStream = fs.createReadStream(
                        this.selectedAnnotationFile
                    );
                    let data = '';
                    readStream.on('error', (err) => {
                        console.log(err);
                        reject(err);
                    });
                    readStream.on('data', (chunk) => {
                        data += chunk;
                    });
                    readStream.on('end', () => {
                        try {
                            let annotationFile = JSON.parse(data);
<<<<<<< HEAD
                            annotationFile = this.updateCocoFileForAnnotations(
                                annotationFile,
                                cocoAnnotations,
                                cocoCategories,
                                cocoDeleted
                            );
                            const tempReadStream = fs.createReadStream(
                                this.tempPath
                            );
=======
                            const annotationUpdates = [];
                            annotationUpdates.push({
                                fileName,
                                imageId,
                                cocoAnnotations,
                                cocoCategories,
                                cocoDeleted,
                            });
                            const tempReadStream = fs.createReadStream(
                                this.tempPath
                            );
>>>>>>> 7265faac
                            let tempData = '';
                            tempReadStream.on('error', (err) => {
                                console.log(err);
                                reject(err);
                            });
                            tempReadStream.on('data', (chunk) => {
                                tempData += chunk;
                            });
                            tempReadStream.on('end', () => {
                                const tempJsonData = JSON.parse(tempData);
                                if (tempJsonData?.length > 0) {
                                    tempJsonData.forEach((temp) => {
<<<<<<< HEAD
                                        annotationFile =
                                            this.updateCocoFileForAnnotations(
                                                annotationFile,
                                                temp.cocoAnnotations,
                                                temp.cocoCategories,
                                                temp.cocoDeleted
                                            );
                                    });
                                }

                                const writeStream = fs.createWriteStream(
                                    this.selectedAnnotationFile
                                );
                                writeStream.on('error', (err) => {
                                    console.log(err);
                                    reject(err);
                                });
                                writeStream.on('finish', () => {
                                    const tempWriteStream =
                                        fs.createWriteStream(this.tempPath);
                                    tempWriteStream.on('error', (err) => {
                                        console.log(err);
                                    });
                                    tempWriteStream.on('finish', () => {
                                        console.log(
                                            'Cleared temp data on save event'
                                        );
                                        const savedFileName =
                                            this.fileNames[
                                                this.currentFileIndex
                                            ];
                                        this.#sendUpdate(
                                            Channels.updateThumbnailHasAnnotations,
                                            {
                                                hasAnnotations:
                                                    !!this.#getAnnotations(
                                                        annotationFile,
                                                        savedFileName
                                                    ).length,
                                                fileName: savedFileName,
                                            }
                                        );
                                        resolve();
                                    });
                                    tempWriteStream.write(JSON.stringify([]));
                                    tempWriteStream.end();
                                });
                                writeStream.write(
                                    JSON.stringify(annotationFile)
                                );
                                writeStream.end();
=======
                                        if (
                                            temp.fileName.toLowerCase() !==
                                            fileName.toLowerCase()
                                        ) {
                                            annotationUpdates.push({
                                                fileName: temp.fileName,
                                                imageId: temp.imageId,
                                                cocoAnnotations:
                                                    temp.cocoAnnotations,
                                                cocoCategories:
                                                    temp.cocoCategories,
                                                cocoDeleted: temp.cocoDeleted,
                                            });
                                        }
                                    });
                                }
                                const listOfPromises = [];
                                annotationUpdates.forEach((update) => {
                                    listOfPromises.push(
                                        this.updateCocoFileForAnnotations(
                                            annotationFile,
                                            update.cocoAnnotations,
                                            update.cocoCategories,
                                            update.cocoDeleted,
                                            update.fileName,
                                            update.imageId
                                        )
                                    );
                                });

                                Promise.all(listOfPromises)
                                    .then(() => {
                                        const writeStream =
                                            fs.createWriteStream(
                                                this.selectedAnnotationFile
                                            );
                                        writeStream.on('error', (err) => {
                                            console.log(err);
                                            reject(err);
                                        });
                                        writeStream.on('finish', () => {
                                            const tempWriteStream =
                                                fs.createWriteStream(
                                                    this.tempPath
                                                );
                                            tempWriteStream.on(
                                                'error',
                                                (err) => {
                                                    console.log(err);
                                                }
                                            );
                                            tempWriteStream.on('finish', () => {
                                                console.log(
                                                    'Cleared temp data on save event'
                                                );
                                                const savedFileName =
                                                    this.fileNames[
                                                        this.currentFileIndex
                                                    ];
                                                this.#sendUpdate(
                                                    Channels.updateThumbnailHasAnnotations,
                                                    {
                                                        hasAnnotations:
                                                            !!this.#getAnnotations(
                                                                annotationFile,
                                                                savedFileName
                                                            ).length,
                                                        fileName: savedFileName,
                                                    }
                                                );
                                                resolve();
                                            });
                                            tempWriteStream.write(
                                                JSON.stringify([])
                                            );
                                            tempWriteStream.end();
                                        });
                                        writeStream.write(
                                            JSON.stringify(annotationFile)
                                        );
                                        writeStream.end();
                                    })
                                    .catch((error) => {
                                        console.log(error);
                                        reject(error);
                                    });
>>>>>>> 7265faac
                            });
                        } catch (err) {
                            console.log(err);
                            reject(err);
                        }
                    });
                }
            } catch (e) {
                console.log(e);
                reject(e);
            }
        });
    }

<<<<<<< HEAD
    updateCocoFileForAnnotations(
        annotationFile,
        cocoAnnotations,
        cocoCategories,
        cocoDeleted
    ) {
        cocoCategories.forEach((category) => {
            if (
                !annotationFile.categories.some((cat) => cat.id === category.id)
            ) {
                annotationFile.categories.push(category);
            }
        });
        cocoAnnotations.forEach((annotation) => {
            const foundIndex = annotationFile.annotations.findIndex(
                (fileAnnotation) => fileAnnotation.id === annotation.id
            );
            if (foundIndex !== -1) {
                annotationFile.annotations[foundIndex] = annotation;
            } else {
                annotationFile.annotations.push(annotation);
            }
        });
        annotationFile.annotations = annotationFile.annotations.filter(
            (annot) => !cocoDeleted.includes(annot.id)
        );
        return annotationFile;
    }

    async createUpdateTempAnnotationsFile(
        cocoAnnotations,
        cocoCategories,
        cocoDeleted,
        fileName,
        imageId,
        filePath
    ) {
        return new Promise((resolve, reject) => {
            if (cocoAnnotations?.length > 0) {
                const readStream = fs.createReadStream(filePath);
                let data = '';
                readStream.on('error', (err) => {
                    console.log(err);
                    reject(err);
                });
=======
    async updateCocoFileForAnnotations(
        annotationFile,
        cocoAnnotations,
        cocoCategories,
        cocoDeleted,
        fileName,
        imageId
    ) {
        return new Promise((resolve, reject) => {
            try {
                const listOfPromises = [];

                // Category correlation
                cocoCategories.forEach((category) => {
                    if (
                        !annotationFile.categories.some(
                            (cat) => cat.id === category.id
                        )
                    ) {
                        annotationFile.categories.push(category);
                    }
                });

                // Image Correlation
                const image = annotationFile.images.find(
                    (img) => img.id === imageId
                );
                if (image === undefined) {
                    const imagePath = path.join(
                        this.selectedImagesDirPath,
                        fileName
                    );
                    annotationFile.images.push({
                        id: imageId,
                        coco_url: '',
                        flickr_url: '',
                        file_name: fileName,
                        date_captured: this.getTodayDateString(),
                    });

                    if (path.extname(fileName).toLowerCase() === '.dcm') {
                        listOfPromises.push(
                            this.getDICOMDimensions(imagePath, fileName)
                        );
                    } else if (
                        path.extname(fileName).toLowerCase() === '.jpg' ||
                        path.extname(fileName).toLowerCase() === '.jpeg'
                    ) {
                        listOfPromises.push(
                            this.getJPEGDimensions(imagePath, fileName)
                        );
                    } else if (
                        path.extname(fileName).toLowerCase() === '.png'
                    ) {
                        listOfPromises.push(
                            this.getPNGDimensions(imagePath, fileName)
                        );
                    }
                }

                // Annotation Correlation
                cocoAnnotations.forEach((annotation) => {
                    const foundIndex = annotationFile.annotations.findIndex(
                        (fileAnnotation) => fileAnnotation.id === annotation.id
                    );
                    if (foundIndex !== -1) {
                        annotationFile.annotations[foundIndex] = annotation;
                    } else {
                        annotationFile.annotations.push(annotation);
                    }
                });
                annotationFile.annotations = annotationFile.annotations.filter(
                    (annot) => !cocoDeleted.includes(annot.id)
                );

                Promise.all(listOfPromises)
                    .then((results) => {
                        // Handle width and height calculation of images
                        results.forEach((result) => {
                            const foundIndex = annotationFile.images.findIndex(
                                (image) => image.file_name === result.fileName
                            );
                            if (foundIndex !== -1) {
                                annotationFile.images[foundIndex].width =
                                    result.width;
                                annotationFile.images[foundIndex].height =
                                    result.height;
                            }
                        });
                        resolve();
                    })
                    .catch((error) => {
                        console.log(error);
                        reject(error);
                    });
            } catch (error) {
                reject(error);
            }
        });
    }

    async createUpdateTempAnnotationsFile(
        cocoAnnotations,
        cocoCategories,
        cocoDeleted,
        fileName,
        imageId,
        filePath
    ) {
        return new Promise((resolve, reject) => {
            if (cocoAnnotations?.length > 0) {
                const readStream = fs.createReadStream(filePath);
                let data = '';
                readStream.on('error', (err) => {
                    console.log(err);
                    reject(err);
                });
>>>>>>> 7265faac
                readStream.on('data', (chunk) => {
                    data += chunk;
                });
                readStream.on('end', () => {
                    try {
                        let annotationFile = JSON.parse(data);
                        const foundIndex = annotationFile.findIndex(
                            (temp) => temp.fileName === fileName
                        );
                        if (foundIndex === -1) {
                            annotationFile.push({
                                fileName,
                                imageId,
                                cocoAnnotations,
                                cocoCategories,
                                cocoDeleted,
                            });
                        } else {
                            annotationFile[foundIndex] = {
                                fileName,
                                imageId,
                                cocoAnnotations,
                                cocoCategories,
                                cocoDeleted,
                            };
                        }

                        const writeStream = fs.createWriteStream(filePath);
                        writeStream.on('error', (err) => {
                            console.log(err);
                            reject(err);
                        });
                        writeStream.on('finish', () => {
                            console.log('Saved temp data');
                            resolve();
                        });
                        writeStream.write(
                            JSON.stringify(annotationFile, null, 4)
                        );
                        writeStream.end();
                    } catch (err) {
                        console.log(err);
                        reject(err);
                    }
                });
            } else resolve();
        });
    }

<<<<<<< HEAD
=======
    getTodayDateString() {
        const now = new Date();
        const year = now.getFullYear();
        const month = String(now.getMonth() + 1).padStart(2, '0');
        const day = String(now.getDate()).padStart(2, '0');
        const hours = String(now.getHours()).padStart(2, '0');
        const minutes = String(now.getMinutes()).padStart(2, '0');
        const seconds = String(now.getSeconds()).padStart(2, '0');

        return `${year}-${month}-${day} ${hours}:${minutes}:${seconds}`;
    }

>>>>>>> 7265faac
    async createAnnotationsFile(annotationFilePath, newAnnotationData) {
        return new Promise((resolve, reject) => {
            const readStream = fs.createReadStream(this.tempPath);
            let tempData = '';
            readStream.on('error', (err) => {
                console.log(err);
            });
            readStream.on('data', (chunk) => {
                tempData += chunk;
            });
            readStream.on('end', () => {
                const tempJson = JSON.parse(tempData);
<<<<<<< HEAD

=======
                const todayDateString = this.getTodayDateString();
>>>>>>> 7265faac
                const now = new Date();
                const year = now.getFullYear();
                const month = String(now.getMonth() + 1).padStart(2, '0');
                const day = String(now.getDate()).padStart(2, '0');
<<<<<<< HEAD
                const hours = String(now.getHours()).padStart(2, '0');
                const minutes = String(now.getMinutes()).padStart(2, '0');
                const seconds = String(now.getSeconds()).padStart(2, '0');

                const todayDateString = `${year}-${month}-${day} ${hours}:${minutes}:${seconds}`;
=======
>>>>>>> 7265faac

                const { cocoAnnotations, cocoCategories, fileName, imageId } =
                    newAnnotationData;
                const mappedImages = [{ fileName: fileName, imageId: imageId }];
                let annotationJson = {
                    info: {
                        description: 'COCO Dataset',
                        url: 'http://cocodataset.org',
                        version: '1.0',
                        year: year,
                        contributor: 'COCO Consortium',
                        date_created: `${year}/${month}/${day}`,
                    },
                    licenses: [
                        {
                            url: 'http://creativecommons.org/licenses/by-nc-sa/2.0/',
                            id: 1,
                            name: 'Attribution-NonCommercial-ShareAlike License',
                        },
                        {
                            url: 'http://creativecommons.org/licenses/by-nc/2.0/',
                            id: 2,
                            name: 'Attribution-NonCommercial License',
                        },
                        {
                            url: 'http://creativecommons.org/licenses/by-nc-nd/2.0/',
                            id: 3,
                            name: 'Attribution-NonCommercial-NoDerivs License',
                        },
                        {
                            url: 'http://creativecommons.org/licenses/by/2.0/',
                            id: 4,
                            name: 'Attribution License',
                        },
                        {
                            url: 'http://creativecommons.org/licenses/by-sa/2.0/',
                            id: 5,
                            name: 'Attribution-ShareAlike License',
                        },
                        {
                            url: 'http://creativecommons.org/licenses/by-nd/2.0/',
                            id: 6,
                            name: 'Attribution-NoDerivs License',
                        },
                        {
                            url: 'http://flickr.com/commons/usage/',
                            id: 7,
                            name: 'No known copyright restrictions',
                        },
                        {
                            url: 'http://www.usa.gov/copyright.shtml',
                            id: 8,
                            name: 'United States Government Work',
                        },
                    ],
                    images: [],
                    annotations: cocoAnnotations,
                    categories: cocoCategories,
                };

                const listOfPromises = [];
                let files = [fileName];
                if (tempJson?.length > 0) {
                    tempJson.forEach((temp) => {
                        if (temp.fileName !== fileName) {
                            mappedImages.push({
                                fileName: temp.fileName,
                                imageId: temp.imageId,
                            });
                            files.push(temp.fileName);
                            annotationJson.annotations = [
                                ...annotationJson.annotations,
                                ...temp.cocoAnnotations,
                            ];
                            annotationJson.annotations =
                                annotationJson.annotations.filter(
                                    (annot) =>
                                        !temp.cocoDeleted.includes(annot.id)
                                );
                        }
                    });
                }
                mappedImages.forEach((mapped, index) => {
                    annotationJson.images.push({
                        id: mapped.imageId,
                        coco_url: '',
                        flickr_url: '',
                        file_name: mapped.fileName,
                        date_capture: todayDateString,
                    });
                    const imagePath = path.join(
                        this.selectedImagesDirPath,
                        mapped.fileName
                    );
                    if (
                        path.extname(mapped.fileName).toLowerCase() === '.dcm'
                    ) {
                        listOfPromises.push(
                            this.getDICOMDimensions(imagePath, mapped.fileName)
                        );
                    } else if (
                        path.extname(mapped.fileName).toLowerCase() ===
                            '.jpg' ||
                        path.extname(mapped.fileName).toLowerCase() === '.jpeg'
                    ) {
                        listOfPromises.push(
                            this.getJPEGDimensions(imagePath, mapped.fileName)
                        );
                    } else if (
                        path.extname(mapped.fileName).toLowerCase() === '.png'
                    ) {
                        listOfPromises.push(
                            this.getPNGDimensions(imagePath, mapped.fileName)
                        );
                    }
                });

                Promise.all(listOfPromises)
                    .then((results) => {
                        results.forEach((result) => {
                            const foundIndex = annotationJson.images.findIndex(
                                (image) => image.file_name === result.fileName
                            );
                            if (foundIndex !== -1) {
                                annotationJson.images[foundIndex].width =
                                    result.width;
                                annotationJson.images[foundIndex].height =
                                    result.height;
                            }
                        });
                        const annotationPath = path.join(
                            annotationFilePath,
                            'annotation.json'
                        );
                        const writeStream =
                            fs.createWriteStream(annotationPath);
                        writeStream.on('error', (err) => {
                            console.log(err);
                            reject(err);
                        });
                        writeStream.on('finish', () => {
                            this.selectedAnnotationFile = annotationPath;
                            this.#thumbnails.setAnnotationFilePath(
                                annotationPath
                            );
                            this.#sendUpdate(
                                Channels.updateAnnotationFile,
                                this.selectedAnnotationFile
                            );
                            const settingsWriteStream = fs.createWriteStream(
                                this.settingsPath
                            );
                            settingsWriteStream.write(
                                JSON.stringify({
                                    selectedImagesDirPath:
                                        this.selectedImagesDirPath,
                                    selectedAnnotationFile:
                                        this.selectedAnnotationFile,
                                })
                            );
                            settingsWriteStream.end();
                            const tempOutWriteStream = fs.createWriteStream(
                                this.tempPath
                            );
                            tempOutWriteStream.on('error', (err) => {
                                console.log(err);
                                reject(err);
                            });
                            tempOutWriteStream.on('finish', () => {
                                console.log('Cleared temp data on save new');
                                resolve();
                            });
                            tempOutWriteStream.write(JSON.stringify([]));
                            tempOutWriteStream.end();
                        });
                        writeStream.write(
                            JSON.stringify(annotationJson, null, 4)
                        );
                        writeStream.end();
                    })
                    .catch((error) => {
                        console.log(error);
                        reject(error);
                    });
            });
        });
    }

    async getPNGDimensions(filePath, fileName) {
        return new Promise((resolve, reject) => {
            fs.createReadStream(filePath)
                .pipe(new PNG())
                .on('parsed', function () {
                    resolve({
                        width: this.width,
                        height: this.height,
                        fileName,
                    });
                })
                .on('error', function (error) {
                    console.log(error);
                    reject(error);
                });
        });
    }

    async getJPEGDimensions(filePath, fileName) {
        return new Promise((resolve, reject) => {
            const stream = fs.createReadStream(filePath);
            let data = Buffer.from([]);
            stream.on('data', (chunk) => {
                data = Buffer.concat([data, chunk]);
            });
            stream.on('end', () => {
                const { width, height } = jpeg.decode(data);
                resolve({ width, height, fileName });
            });
            stream.on('error', (error) => {
                console.log(error);
                reject(error);
            });
        });
    }

    async getDICOMDimensions(filePath, fileName) {
        return new Promise((resolve, reject) => {
            const stream = fs.createReadStream(filePath);
            let data = Buffer.from([]);
            stream.on('data', (chunk) => {
                data = Buffer.concat([data, chunk]);
            });
            stream.on('end', () => {
                const dataSet = dicomParser.parseDicom(data);
                const width = dataSet.uint16('x00280011');
                const height = dataSet.uint16('x00280010');
                resolve({ width, height, fileName });
            });
            stream.on('error', (error) => {
                console.log(error);
                reject(error);
            });
        });
    }

    /**
     * Reads the next file data if there is one and increments the current index
     * @returns {pixelData: <Buffer>, annotationInformation: Array}
     */
    async getNextFile() {
        this.currentFileIndex++;

        this.#sendFileInfo();
        if (!this.fileNames.length) {
            throw new Error('Directory contains no images');
        } else if (this.currentFileIndex >= this.fileNames.length) {
            throw new Error('No more files');
        }

        let annotationInformation = [];
        if (this.selectedAnnotationFile) {
            annotationInformation = await this.getAnnotationsForFile(
                this.fileNames[this.currentFileIndex]
            );
        }
        const pixelData = await fs.promises.readFile(
            path.join(
                this.selectedImagesDirPath,
                this.fileNames[this.currentFileIndex]
            )
        );

        return { pixelData, annotationInformation };
    }

    async getCurrentFile(colors) {
        this.#sendFileInfo();
        if (!this.fileNames.length) {
            throw new Error('Directory contains no images');
        } else if (this.currentFileIndex >= this.fileNames.length) {
            throw new Error('No more files');
        }

        let annotationInformation = [];
        annotationInformation = await this.getAnnotationsForFile(
            this.fileNames[this.currentFileIndex]
        );
        const pixelData = await fs.promises.readFile(
            path.join(
                this.selectedImagesDirPath,
                this.fileNames[this.currentFileIndex]
            )
        );

        return {
            pixelData,
            pixelType: path
                .extname(this.fileNames[this.currentFileIndex])
                .toLowerCase(),
            annotationInformation,
            colors,
        };
    }

    async selectFile(filename) {
        return new Promise((resolve, reject) => {
            try {
                const index = this.fileNames.findIndex(
                    (name) => name === filename
                );
                if (index === -1) throw new Error("File name doesn't exists");
                this.currentFileIndex = index;
                this.#sendFileInfo();
                resolve();
            } catch (e) {
                reject(e);
            }
        });
    }

    async getAnnotationsForFile(fileName) {
        // TODO: Refactor below to get temp data if there is any
        return new Promise((resolve, reject) => {
            const readStream = fs.createReadStream(this.tempPath);
            let data = '';
            readStream.on('error', (error) => {
                reject(error);
            });
            readStream.on('data', (chunk) => {
                data += chunk;
            });
            readStream.on('end', () => {
                const tempData = JSON.parse(data);
                if (tempData?.length > 0) {
                    const foundTempData = tempData.find(
                        (temp) => temp.fileName === fileName
                    );
                    if (foundTempData) {
                        resolve({
                            annotations: foundTempData.cocoAnnotations,
                            categories: foundTempData.cocoCategories,
                            deletedAnnotationIds: foundTempData.cocoDeleted,
                            imageId: foundTempData.imageId,
                        });
                    } else if (this.selectedAnnotationFile) {
                        this.#cocoAnnotationLoader()
                            .then((data) => resolve(data))
                            .catch((err) => reject(err));
                    } else resolve({ imageId: this.currentFileIndex + 1 });
                } else if (this.selectedAnnotationFile) {
                    this.#cocoAnnotationLoader()
                        .then((data) => resolve(data))
                        .catch((err) => reject(err));
                } else resolve({ imageId: this.currentFileIndex + 1 });
            });
        });
    }

    #cocoAnnotationLoader() {
        return new Promise((resolve, reject) => {
            const readStream = fs.createReadStream(this.selectedAnnotationFile);
            let data = '';
            readStream.on('error', (error) => {
                reject(error);
            });
            readStream.on('data', (chunk) => {
                data += chunk;
            });
            readStream.on('end', () => {
                const allAnnotations = JSON.parse(data);
                const maxAnnotationId =
                    allAnnotations.annotations.reduce((a, b) =>
                        a.id > b.id ? a : b
                    ).id + 1;

                const image = allAnnotations.images.find(
                    (img) =>
                        img.file_name === this.fileNames[this.currentFileIndex]
                );

                let imageId = 1;
                // TODO: What to do if it is over?
                if (image && image?.id <= Number.MAX_SAFE_INTEGER) {
                    imageId = image.id;
                } else {
                    imageId = this.currentFileIndex + 1;
                }

                resolve({
                    annotations: this.#getAnnotations(
                        allAnnotations,
                        this.fileNames[this.currentFileIndex]
                    ),
                    categories: allAnnotations.categories,
                    maxAnnotationId,
                    imageId,
                });
            });
        });
    }

    /**
     * Given the annotations object, it gets the annotations for the given image file name
     *
     * @param annotationFileObj {object} - annotations object read from a file
     * @param fileName {string} - file name of the image
     * @return {T[]|*[]}
     */
    #getAnnotations(annotationFileObj, fileName) {
        const imageInformation = annotationFileObj.images.find(
            (image) => image.file_name === fileName
        );
        if (imageInformation !== undefined) {
            const imageId = imageInformation.id;
            return annotationFileObj.annotations.filter(
                (annotation) => annotation.image_id === imageId
            );
        } else return [];
    }

    /**
     * Updates the fileNames array with new image names
     * @param dirPath
     * @returns {Promise<boolean>} - returns false if the dir contains no images, otherwise it returns true
     */
    async #updateFileNames(dirPath) {
        const foundFiles = await fs.promises.readdir(dirPath);
        this.fileNames = foundFiles.filter((file) =>
            ClientFilesManager.#isFileTypeAllowed(file)
        );
        return !!this.fileNames.length;
    }

    /**
     * Generates the thumbnails and saves them to the .thumbnails dir
     * @returns {Promise<>}
     */
    async #generateThumbnails() {
        const newThumbnails = {};
        const storedThumbnails = await this.#thumbnails.getThumbnails();
        const promises = this.fileNames.map(async (fileName) => {
            // skip creating a thumbnail if there's already one
            if (storedThumbnails?.hasOwnProperty(fileName)) return;
            newThumbnails[fileName] = await this.#thumbnails.generateThumbnail(
                this.selectedImagesDirPath,
                fileName
            );
        });

        await Promise.allSettled(promises);
        const allThumbnails = {
            ...storedThumbnails,
            ...newThumbnails,
        };

        const clientThumbnails = await this.#prepareClientThumbnails(
            allThumbnails
        );

        this.#thumbnails.scheduleStorageUpdate(
            Thumbnails.ACTION.UPDATE_ALL,
            allThumbnails
        );

        // if the promise has not been resolved before, then resolve it once
        if (!this.thumbnailsPromise.isSettled)
            this.thumbnailsPromise.resolve(clientThumbnails);
    }

    /**
     * Takes an object of thumbnails and returns an array of the thumbnails
     * in the original order of the files and determines which thumbnails have annotations
     * @param thumbnails {Object<string, string> | null}
     * @returns {Promise<Array<{fileName: string, filePath: string, hasAnnotations: boolean}>>}
     */
    async #prepareClientThumbnails(thumbnails) {
        const _thumbnails = [];
        if (thumbnails === null) return _thumbnails;
        const annotations = await this.#getAllAnnotationsFromStorage();
        this.fileNames.forEach((fileName) =>
            _thumbnails.push({
                fileName,
                filePath: thumbnails[fileName],
                hasAnnotations: !!annotations[fileName],
            })
        );
        return _thumbnails;
    }

    /**
     * Reads the annotations file if there is one, and returns an object with keys
     * for each file and a boolean indicating if the file has annotations
     * @returns {Object<string, boolean>}
     */
    async #getAllAnnotationsFromStorage() {
        try {
            const data = await fs.promises.readFile(
                this.selectedAnnotationFile
            );
            const { images, annotations } = JSON.parse(data);
            const annotationsMap = {};
            images.forEach((image) => {
                annotationsMap[image.file_name] = annotations.some(
                    (annotation) => annotation.image_id === image.id
                );
            });
            return annotationsMap;
        } catch (e) {
            return {};
        }
    }

    #sendFileInfo() {
        this.mainWindow.webContents.send(Constants.Channels.newFileUpdate, {
            currentFileName: this.fileNames[this.currentFileIndex] || '',
            filesNum: this.fileNames.length,
        });
    }

    /**
     * A channel with the React process to update the list of thumbnails
     * on the UI side.
     * @param channel {string}
     * @param payload {object}
     */
    #sendUpdate(channel, payload) {
        this.mainWindow.webContents.send(channel, payload);
    }

    /**
     * Sets up a file watcher on the images' directory to manage the thumbnails for the images
     * @returns {Promise<void>}
     */
    async #setDirWatcher() {
        await this.removeFileWatcher();
        // create a directory watcher, making sure it ignores json files
        // it also doesn't fire the first time. And we wait for the file to fully write
        this.#watcher = chokidar.watch(this.selectedImagesDirPath, {
            ignored: Constants.FileWatcher.all_json_files,
            depth: 0,
            ignoreInitial: true,
            awaitWriteFinish: true,
        });

        this.#watcher
            .on(Constants.FileWatcher.add, async (addedFilePath) => {
                const addedFilename = getFileNameFromPath(addedFilePath);
                if (!ClientFilesManager.#isFileTypeAllowed(addedFilename))
                    return;

                await this.#thumbnails.setThumbnailsPath(
                    this.selectedImagesDirPath
                );
                try {
                    const newThumbnailPath =
                        await this.#thumbnails.generateThumbnail(
                            this.selectedImagesDirPath,
                            addedFilename
                        );
                    this.#thumbnails.addThumbnail(
                        addedFilename,
                        newThumbnailPath
                    );
                    this.#sendUpdate(Channels.addThumbnail, {
                        fileName: addedFilename,
                        filePath: newThumbnailPath,
                    });
                    this.fileNames.push(addedFilename);

                    if (this.selectedAnnotationFile !== '') {
                        this.addImageAnnotationHandler(
                            addedFilePath,
                            addedFilename
                        );
                    }

                    // if the added file is the only file, then send a file update
                    if (this.fileNames.length === 1) {
                        this.currentFileIndex = 0;
                        this.#sendFileInfo();
                    }
                } catch (e) {
                    console.log(e);
                }
            })
            .on(Constants.FileWatcher.unlink, async (removedFilePath) => {
                const removedFileName = getFileNameFromPath(removedFilePath);
                if (!ClientFilesManager.#isFileTypeAllowed(removedFileName))
                    return;
                const removedFileIndex = this.fileNames.findIndex(
                    (fileName) => fileName === removedFileName
                );
                if (removedFileIndex <= -1) {
                    throw new Error('Error with removed file index');
                }

                if (this.selectedAnnotationFile !== '') {
                    this.removeImageFromAnnotations(removedFileName);
                }
                this.fileNames.splice(removedFileIndex, 1);

                if (this.fileNames.length === 0) {
                    // no files are left
                    this.currentFileIndex = -1;
                    this.#sendFileInfo();
                } else if (removedFileIndex === this.currentFileIndex) {
                    // if the removed file is the current one, then send a file update
                    this.currentFileIndex = Math.max(
                        this.currentFileIndex - 1,
                        0
                    );
                    this.#sendFileInfo();
                } else if (removedFileIndex < this.currentFileIndex) {
                    // update the current index if the file removed is before the current file
                    this.currentFileIndex--;
                }
                await this.#thumbnails.removeThumbnail(removedFileName);
                this.#sendUpdate(Channels.removeThumbnail, removedFileName);
            });
    }

    async removeFileWatcher() {
        await this.#watcher?.unwatch(this.selectedImagesDirPath);
        await this.#watcher?.close();
    }

    async removeImageFromAnnotations(filename) {
        // Read the annotations file and parse it as JSON
        const annotationsFilename = this.selectedAnnotationFile;
        const annotationsReadStream = fs.createReadStream(
            annotationsFilename,
            'utf8'
        );
        const annotationsReader = readline.createInterface({
            input: annotationsReadStream,
            crlfDelay: Infinity,
        });

        let annotationsString = '';
        annotationsReader.on('line', (line) => {
            annotationsString += line;
        });

        annotationsReader.on('close', () => {
            const annotations = JSON.parse(annotationsString);

            // Find the image with the given filename
            const image = annotations.images.find(
                (img) => img.file_name === filename
            );

            if (image) {
                const imageId = image.id;

                // Remove all instances associated with the image
                annotations.annotations = annotations.annotations.filter(
                    (ann) => ann.image_id !== imageId
                );

                // Remove the image from the annotations
                annotations.images = annotations.images.filter(
                    (img) => img.id !== imageId
                );

                // Write the updated annotations to the file
                const writeStream = fs.createWriteStream(annotationsFilename, {
                    encoding: 'utf8',
                });
                const updatedAnnotationsString = JSON.stringify(annotations);
                writeStream.write(updatedAnnotationsString);
                writeStream.end();

                console.log(
                    `Removed instances from ${filename} and saved updated annotations to ${annotationsFilename}`
                );
            } else {
                console.error(`Image ${filename} not found in the annotations`);
            }
        });
    }

    async addImageAnnotationHandler(filePath, fileName) {
        if (path.extname(fileName).toLowerCase() === '.dcm') {
            this.getDICOMDimensions(filePath, fileName)
                .then((result) => {
                    this.addImageToAnnotations(
                        result.fileName,
                        result.width,
                        result.height
                    );
                })
                .catch((error) => console.log(error));
        } else if (path.extname(fileName).toLowerCase() === '.png') {
            this.getPNGDimensions(filePath, fileName)
                .then((result) => {
                    this.addImageToAnnotations(
                        result.fileName,
                        result.width,
                        result.height
                    );
                })
                .catch((error) => console.log(error));
        } else if (
            path.extname(fileName).toLowerCase() === '.jpg' ||
            path.extname(fileName).toLowerCase() === '.jpeg'
        ) {
            this.getJPEGDimensions(filePath, fileName)
                .then((result) => {
                    this.addImageToAnnotations(
                        result.fileName,
                        result.width,
                        result.height
                    );
                })
                .catch((error) => console.log(error));
        }
    }

    async addImageToAnnotations(filename, width, height) {
        // Read the annotations file and parse it as JSON
        const annotationsFilename = this.selectedAnnotationFile;
        const annotationsReadStream = fs.createReadStream(
            annotationsFilename,
            'utf8'
        );
        const annotationsReader = readline.createInterface({
            input: annotationsReadStream,
            crlfDelay: Infinity,
        });

        let annotationsString = '';
        annotationsReader.on('line', (line) => {
            annotationsString += line;
        });

        annotationsReader.on('close', () => {
            const annotations = JSON.parse(annotationsString);

            // Generate a new image ID
            const maxImageId = Math.max(
                ...annotations.images.map((img) => img.id)
            );
            const newImageId = maxImageId + 1;

            // Add the new image to the annotations
            const newImage = {
                id: newImageId,
                file_name: filename,
                width,
                height,
                coco_url: '',
                flickr_url: '',
            };
            annotations.images.push(newImage);

            // Serialize the updated annotations
            const updatedAnnotationsString = JSON.stringify(annotations);

            // Write the updated annotations to the file
            const writeStream = fs.createWriteStream(annotationsFilename, {
                encoding: 'utf8',
            });
            writeStream.write(updatedAnnotationsString);
            writeStream.end();

            console.log(`Added image ${filename} to annotations`);
        });
    }
}

module.exports.ClientFilesManager = ClientFilesManager;<|MERGE_RESOLUTION|>--- conflicted
+++ resolved
@@ -387,17 +387,6 @@
                     readStream.on('end', () => {
                         try {
                             let annotationFile = JSON.parse(data);
-<<<<<<< HEAD
-                            annotationFile = this.updateCocoFileForAnnotations(
-                                annotationFile,
-                                cocoAnnotations,
-                                cocoCategories,
-                                cocoDeleted
-                            );
-                            const tempReadStream = fs.createReadStream(
-                                this.tempPath
-                            );
-=======
                             const annotationUpdates = [];
                             annotationUpdates.push({
                                 fileName,
@@ -409,7 +398,6 @@
                             const tempReadStream = fs.createReadStream(
                                 this.tempPath
                             );
->>>>>>> 7265faac
                             let tempData = '';
                             tempReadStream.on('error', (err) => {
                                 console.log(err);
@@ -422,59 +410,6 @@
                                 const tempJsonData = JSON.parse(tempData);
                                 if (tempJsonData?.length > 0) {
                                     tempJsonData.forEach((temp) => {
-<<<<<<< HEAD
-                                        annotationFile =
-                                            this.updateCocoFileForAnnotations(
-                                                annotationFile,
-                                                temp.cocoAnnotations,
-                                                temp.cocoCategories,
-                                                temp.cocoDeleted
-                                            );
-                                    });
-                                }
-
-                                const writeStream = fs.createWriteStream(
-                                    this.selectedAnnotationFile
-                                );
-                                writeStream.on('error', (err) => {
-                                    console.log(err);
-                                    reject(err);
-                                });
-                                writeStream.on('finish', () => {
-                                    const tempWriteStream =
-                                        fs.createWriteStream(this.tempPath);
-                                    tempWriteStream.on('error', (err) => {
-                                        console.log(err);
-                                    });
-                                    tempWriteStream.on('finish', () => {
-                                        console.log(
-                                            'Cleared temp data on save event'
-                                        );
-                                        const savedFileName =
-                                            this.fileNames[
-                                                this.currentFileIndex
-                                            ];
-                                        this.#sendUpdate(
-                                            Channels.updateThumbnailHasAnnotations,
-                                            {
-                                                hasAnnotations:
-                                                    !!this.#getAnnotations(
-                                                        annotationFile,
-                                                        savedFileName
-                                                    ).length,
-                                                fileName: savedFileName,
-                                            }
-                                        );
-                                        resolve();
-                                    });
-                                    tempWriteStream.write(JSON.stringify([]));
-                                    tempWriteStream.end();
-                                });
-                                writeStream.write(
-                                    JSON.stringify(annotationFile)
-                                );
-                                writeStream.end();
-=======
                                         if (
                                             temp.fileName.toLowerCase() !==
                                             fileName.toLowerCase()
@@ -561,7 +496,6 @@
                                         console.log(error);
                                         reject(error);
                                     });
->>>>>>> 7265faac
                             });
                         } catch (err) {
                             console.log(err);
@@ -576,53 +510,6 @@
         });
     }
 
-<<<<<<< HEAD
-    updateCocoFileForAnnotations(
-        annotationFile,
-        cocoAnnotations,
-        cocoCategories,
-        cocoDeleted
-    ) {
-        cocoCategories.forEach((category) => {
-            if (
-                !annotationFile.categories.some((cat) => cat.id === category.id)
-            ) {
-                annotationFile.categories.push(category);
-            }
-        });
-        cocoAnnotations.forEach((annotation) => {
-            const foundIndex = annotationFile.annotations.findIndex(
-                (fileAnnotation) => fileAnnotation.id === annotation.id
-            );
-            if (foundIndex !== -1) {
-                annotationFile.annotations[foundIndex] = annotation;
-            } else {
-                annotationFile.annotations.push(annotation);
-            }
-        });
-        annotationFile.annotations = annotationFile.annotations.filter(
-            (annot) => !cocoDeleted.includes(annot.id)
-        );
-        return annotationFile;
-    }
-
-    async createUpdateTempAnnotationsFile(
-        cocoAnnotations,
-        cocoCategories,
-        cocoDeleted,
-        fileName,
-        imageId,
-        filePath
-    ) {
-        return new Promise((resolve, reject) => {
-            if (cocoAnnotations?.length > 0) {
-                const readStream = fs.createReadStream(filePath);
-                let data = '';
-                readStream.on('error', (err) => {
-                    console.log(err);
-                    reject(err);
-                });
-=======
     async updateCocoFileForAnnotations(
         annotationFile,
         cocoAnnotations,
@@ -740,7 +627,6 @@
                     console.log(err);
                     reject(err);
                 });
->>>>>>> 7265faac
                 readStream.on('data', (chunk) => {
                     data += chunk;
                 });
@@ -790,8 +676,6 @@
         });
     }
 
-<<<<<<< HEAD
-=======
     getTodayDateString() {
         const now = new Date();
         const year = now.getFullYear();
@@ -804,7 +688,6 @@
         return `${year}-${month}-${day} ${hours}:${minutes}:${seconds}`;
     }
 
->>>>>>> 7265faac
     async createAnnotationsFile(annotationFilePath, newAnnotationData) {
         return new Promise((resolve, reject) => {
             const readStream = fs.createReadStream(this.tempPath);
@@ -817,23 +700,11 @@
             });
             readStream.on('end', () => {
                 const tempJson = JSON.parse(tempData);
-<<<<<<< HEAD
-
-=======
                 const todayDateString = this.getTodayDateString();
->>>>>>> 7265faac
                 const now = new Date();
                 const year = now.getFullYear();
                 const month = String(now.getMonth() + 1).padStart(2, '0');
                 const day = String(now.getDate()).padStart(2, '0');
-<<<<<<< HEAD
-                const hours = String(now.getHours()).padStart(2, '0');
-                const minutes = String(now.getMinutes()).padStart(2, '0');
-                const seconds = String(now.getSeconds()).padStart(2, '0');
-
-                const todayDateString = `${year}-${month}-${day} ${hours}:${minutes}:${seconds}`;
-=======
->>>>>>> 7265faac
 
                 const { cocoAnnotations, cocoCategories, fileName, imageId } =
                     newAnnotationData;
