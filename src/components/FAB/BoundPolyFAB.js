--- conflicted
+++ resolved
@@ -87,13 +87,8 @@
  *
  * @component
  *
-<<<<<<< HEAD
- * @param {function} onBoundingSelect Callback for bounding box selection
- * @param {function} onPolygonSelect Callback for polyogn mask selection
-=======
  * @param {function} onBoundingSelect - Callback for bounding box selection
  * @param {function} onPolygonSelect - Callback for polygon mask selection
->>>>>>> d6928c64
  *
  *
  */
