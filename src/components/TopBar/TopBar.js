import React from 'react';
import PropTypes from 'prop-types';
import { useSelector } from 'react-redux';
import FileQueueIcon from '../../icons/FileQueueIcon';
import SettingsIcon from '../../icons/SettingsIcon';
import { getTopBarInfo } from '../../redux/slices/server/serverSlice';
import ConnectionStatus from './ConnectionStatus';
import FileUploadStatus from './FileUploadStatus';
import MenuToggleIcon from '../../icons/MenuToggleIcon';
import {
    getHasFileOutput,
    getLocalFileOutput,
    getRemoteOrLocal,
} from '../../redux/slices/settings/settingsSlice';
import OpenIcon from '../../icons/OpenIcon';

/**
 * Component for GUI's top bar display.
 *
 * @component
 *
<<<<<<< HEAD
 * @param {PropTypes} props Expected props: connectToCommandServer (func), cornerstone: (Object), getFileFromLocal: (func)
=======
 * @param {PropTypes} props - Expected props: connectToCommandServer (func), cornerstone: (Object), getFileFromLocal: (func)
>>>>>>> d6928c64
 *
 */
const TopBar = (props) => {
    const reduxInfo = useSelector(getTopBarInfo);
    const remoteOrLocal = useSelector(getRemoteOrLocal);
    const hasFileOutput = useSelector(getHasFileOutput);
    const localFileOutput = useSelector(getLocalFileOutput);

    const {
        processingFile,
        connectedServer,
        numberOfFiles,
        isDownload,
        isUpload,
        isConnected,
    } = reduxInfo;

    const styles = {
        bar: {
            position: 'absolute',
            display: 'flex',
            height: '3.375rem',
            backgroundColor: '#2b2b2b',
            left: '0',
            top: '0',
            width: '100%',
            zIndex: '1',
            alignItems: 'center',
            justifyContent: 'flex-end',
            color: 'white',
            boxShadow: '0.1rem 0.1rem 0.5rem 0.3rem rgba(0, 0, 0, 0.5)',
        },
        lazyMenuToggleContainer: {
            position: 'absolute',
            zIndex: '2',
        },
        titleLabelContainer: {
            position: 'absolute',
            display: 'flex',
            height: '3.375rem',
            backgroundColor: '#2b2b2b',
            left: '0',
            top: '0',
            width: '100%',
            zIndex: '1',
            alignItems: 'center',
            color: 'white',
            justifyContent: 'center',
            fontWeight: 500,
            fontSize: '10pt',
            boxShadow: '0.1rem 0.1rem 0.5rem 0.3rem rgba(0, 0, 0, 0.5)',
        },
        connectionStatusIconsContainer: {
            position: 'absolute',
            display: 'flex',
            height: '3.375rem',
            left: '0',
            top: '0',
            width: '35%',
            zIndex: '1',
            marginLeft: '65%',
            alignItems: 'center',
            justifyContent: 'flex-end',
            color: 'white',
        },
        icon: {
            margin: '0.75rem',
        },
        lastIcon: {
            margin: '0.5rem 1.5rem 0.5rem -0.5rem',
        },
        typeInfo: {
            color: '#C3C3C3',
        },
        divider: {
            color: '#6A6A6A',
            fontWeight: 'bold',
        },
        verticalDivider: {
            border: '1px solid #5B5B5B',
            height: '50%',
        },
        openFileContainer: {
            cursor: 'pointer',
            display: 'flex',
            height: 'inherit',
            width: 'inherit',
            alignItems: 'center',
            position: 'absolute',
        },
        openFileText: {
            marginRight: '1.5rem',
            fontWeight: '400',
            fontSize: 'medium',
        },
    };
    return processingFile ? (
        <div style={{ width: '100%' }}>
            <div style={styles.titleLabelContainer}>
                {remoteOrLocal === true ||
                (remoteOrLocal === false && hasFileOutput === true) ? (
                    <React.Fragment>
                        <span style={styles.divider}>&#8427;</span>&nbsp;&nbsp;
                        <span style={styles.typeInfo}>Connected to </span>
                        &nbsp;&nbsp;
                        {connectedServer !== null
                            ? connectedServer
                            : localFileOutput}{' '}
                        &nbsp;
                        <span style={styles.divider}>/</span>&nbsp;
                        <span style={styles.typeInfo}>Processing</span>
                        &nbsp;&nbsp;
                    </React.Fragment>
                ) : (
                    <div
                        style={styles.openFileContainer}
                        onClick={() => props.getFileFromLocal()}>
                        <OpenIcon
                            title="Open File"
                            style={{
                                marginRight: '0.75rem',
                                marginLeft: '1.5rem',
                                display: 'inherit',
                            }}
                        />
                        <span style={styles.openFileText}>OPEN FILE</span>
                        <div style={styles.verticalDivider} />
                    </div>
                )}
                {processingFile} &nbsp;
            </div>
            <div style={styles.connectionStatusIconsContainer}>
                {remoteOrLocal === true ||
                (remoteOrLocal === false && hasFileOutput === true) ? (
                    <React.Fragment>
                        <FileQueueIcon
                            title="Number of Files"
                            numberOfFiles={numberOfFiles}
                            style={styles.icon}
                        />
                        {remoteOrLocal === true ? (
                            <React.Fragment>
                                <FileUploadStatus
                                    isDownload={isDownload}
                                    isUpload={isUpload}
                                    styles={styles.icon}
                                />
                                <ConnectionStatus
                                    isConnected={isConnected}
                                    style={styles.icon}
                                />
                            </React.Fragment>
                        ) : null}
                    </React.Fragment>
                ) : null}
                <div style={styles.verticalDivider}></div>
                <SettingsIcon
                    style={styles.icon}
                    connectToCommandServer={props.connectToCommandServer}
                    title="Settings"
                />
                <MenuToggleIcon
                    style={styles.lastIcon}
                    cornerstone={props.cornerstone}
                />
            </div>
        </div>
    ) : (
        <div>
            <div style={styles.titleLabelContainer}>
                {remoteOrLocal === true ||
                (remoteOrLocal === false && hasFileOutput === true) ? (
                    <React.Fragment>
                        <span style={styles.divider}>&#8427;</span>&nbsp;&nbsp;
                        <span style={styles.typeInfo}>Connected to </span>
                        &nbsp;&nbsp;
                        {connectedServer !== null
                            ? connectedServer
                            : localFileOutput}{' '}
                        &nbsp; &nbsp;&nbsp;
                    </React.Fragment>
                ) : (
                    <div
                        style={styles.openFileContainer}
                        onClick={() => props.getFileFromLocal()}>
                        <OpenIcon
                            title="Open File"
                            style={{
                                marginRight: '0.75rem',
                                marginLeft: '1.5rem',
                                display: 'inherit',
                            }}
                        />
                        <span style={styles.openFileText}>OPEN FILE</span>
                        <div style={styles.verticalDivider} />
                    </div>
                )}
                {processingFile} &nbsp;
            </div>
            <div style={styles.connectionStatusIconsContainer}>
                {remoteOrLocal === true ||
                (remoteOrLocal === false && hasFileOutput === true) ? (
                    <React.Fragment>
                        <FileQueueIcon
                            title="Number of Files"
                            numberOfFiles={numberOfFiles}
                            style={styles.icon}
                        />
                        {remoteOrLocal === true ? (
                            <React.Fragment>
                                <FileUploadStatus
                                    isDownload={isDownload}
                                    isUpload={isUpload}
                                    styles={styles.icon}
                                />
                                <ConnectionStatus
                                    isConnected={isConnected}
                                    style={styles.icon}
                                />
                            </React.Fragment>
                        ) : null}
                    </React.Fragment>
                ) : null}
                <div style={styles.verticalDivider}></div>
                <SettingsIcon
                    style={styles.icon}
                    connectToCommandServer={props.connectToCommandServer}
                    title="Settings"
                />
                <MenuToggleIcon
                    style={styles.lastIcon}
                    cornerstone={props.cornerstone}
                />
            </div>
        </div>
    );
};

TopBar.propTypes = {
    connectToCommandServer: PropTypes.func,
    cornerstone: PropTypes.object,
    getFileFromLocal: PropTypes.func,
};

export default TopBar;<|MERGE_RESOLUTION|>--- conflicted
+++ resolved
@@ -19,11 +19,7 @@
  *
  * @component
  *
-<<<<<<< HEAD
- * @param {PropTypes} props Expected props: connectToCommandServer (func), cornerstone: (Object), getFileFromLocal: (func)
-=======
  * @param {PropTypes} props - Expected props: connectToCommandServer (func), cornerstone: (Object), getFileFromLocal: (func)
->>>>>>> d6928c64
  *
  */
 const TopBar = (props) => {
