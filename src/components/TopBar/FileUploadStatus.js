import React from 'react';
import { ReactComponent as UploadIcon } from '../../icons/ic_traffic_upload.svg';
import { ReactComponent as DownloadIcon } from '../../icons/ic_traffic_download.svg';
import { ReactComponent as DownloadUploadIcon } from '../../icons/ic_traffic_download_upload.svg';
import { ReactComponent as NoTransmissionIcon } from '../../icons/ic_traffic_no_transmission.svg';
import PropTypes from 'prop-types';

/**
 * Component for displaying file upload status.
 *
 * @component
 *
<<<<<<< HEAD
 * @param {boolean} isUpload Boolean value determining if GUI is uploading data
 * @param {boolean} isDownload Boolean value determining if GUI is downloading data
 * @param {Object} styles CSS stylization for icons
=======
 * @param {boolean} isUpload - Boolean value determining if GUI is uploading data
 * @param {boolean} isDownload - Boolean value determining if GUI is downloading data
 * @param {Object} styles - CSS stylization for icons
>>>>>>> d6928c64
 *
 */
const FileUploadStatus = ({ isUpload, isDownload, styles }) => {
    const isDownloadUpload = isUpload && isDownload;
    const isNoTransmission = !isUpload && !isDownload;

    if (isDownloadUpload) {
        return (
            <DownloadUploadIcon
                title="Downloading and uploading"
                style={styles}
            />
        );
    } else if (isNoTransmission) {
        return <NoTransmissionIcon title="No transmission" style={styles} />;
    } else if (!isDownload) {
        return <UploadIcon title="Uploading" style={styles} />;
    } else if (!isUpload) {
        return <DownloadIcon title="Downloading" style={styles} />;
    } else return null;
};

FileUploadStatus.propTypes = {
    isUpload: PropTypes.bool.isRequired,
    isDownload: PropTypes.bool.isRequired,
    styles: PropTypes.object,
};

export default FileUploadStatus;<|MERGE_RESOLUTION|>--- conflicted
+++ resolved
@@ -10,15 +10,9 @@
  *
  * @component
  *
-<<<<<<< HEAD
- * @param {boolean} isUpload Boolean value determining if GUI is uploading data
- * @param {boolean} isDownload Boolean value determining if GUI is downloading data
- * @param {Object} styles CSS stylization for icons
-=======
  * @param {boolean} isUpload - Boolean value determining if GUI is uploading data
  * @param {boolean} isDownload - Boolean value determining if GUI is downloading data
  * @param {Object} styles - CSS stylization for icons
->>>>>>> d6928c64
  *
  */
 const FileUploadStatus = ({ isUpload, isDownload, styles }) => {
