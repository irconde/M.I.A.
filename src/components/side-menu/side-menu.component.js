import React, { useEffect, useRef, useState } from 'react';
import { useDispatch, useSelector } from 'react-redux';
import {
    getAnnotations,
    getHasAllAnnotationsDeleted,
    getSelectedAnnotation,
    getSelectedCategory,
    selectAnnotation,
    selectAnnotationCategory,
    toggleCategoryVisibility,
    toggleVisibility,
} from '../../redux/slices/annotation.slice';
import {
    getSideMenuVisible,
    toggleSideMenu,
    updateAnnotationContextVisibility,
    updateCornerstoneMode,
} from '../../redux/slices/ui.slice';
import {
    AnnotationColor,
    AnnotationContainer,
    AnnotationWrapper,
    CollapsableArrowIconContainer,
    EyeIconWrapper,
    SideMenuAnnotation,
    SideMenuAnnotationName,
    SideMenuContainer,
    SideMenuList,
    SideMenuListWrapper,
} from './side-menu.styles';
import VisibilityOnIcon from '../../icons/side-menu/visibility-on-icon/visibility-on.icon';
import ExpandIcon from '../../icons/shared/expand-icon/expand.icon';
import VisibilityOffIcon from '../../icons/side-menu/visibility-off-icon/visibility-off.icon';
import Utils from '../../utils/general/Utils';
import { cornerstoneMode } from '../../utils/enums/Constants';
import SaveButtonComponent from './buttons/save-button.component';

const iconProps = {
    width: '20px',
    height: '20px',
};

/**
 * Component menu that displays all detection objects, seperated by algorithm.
 *
 * @component
 *
 */
const SideMenuComponent = () => {
    const dispatch = useDispatch();
    const annotations = useSelector(getAnnotations);
    const isSideMenuVisible = useSelector(getSideMenuVisible);
    const selectedAnnotation = useSelector(getSelectedAnnotation);
    const selectedCategory = useSelector(getSelectedCategory);
    const allAnnotationsDeleted = useSelector(getHasAllAnnotationsDeleted);
    const allAnnotationsDeletedRef = useRef(allAnnotationsDeleted);

    useEffect(() => {
        if (
            allAnnotationsDeleted !== allAnnotationsDeletedRef.current &&
            allAnnotationsDeleted === true
        ) {
            dispatch(toggleSideMenu());
        }
        allAnnotationsDeletedRef.current = allAnnotationsDeleted;
    }, [allAnnotationsDeleted]);

    const annotationsByCategory = annotations.reduce((object, annotation) => {
        if (!object[annotation.categoryName]) {
            object[annotation.categoryName] = [];
        }
        object[annotation.categoryName].push(annotation);
        return object;
    }, {});

    const [expandedCategories, setExpandedCategories] = useState(() => {
        return Object.keys(annotationsByCategory).reduce((object, key) => {
            object[key] = false;
            return object;
        }, {});
    });

    const handleCollapse = (categoryName) =>
        setExpandedCategories((prevExpandedCategories) => ({
            ...prevExpandedCategories,
            [categoryName]: !prevExpandedCategories[categoryName],
        }));

<<<<<<< HEAD
    const handleAnnotationNameClick = (annotation) => {
        dispatch(updateCornerstoneMode(cornerstoneMode.EDITION));
        Utils.dispatchAndUpdateImage(dispatch, selectAnnotation, annotation.id);
        dispatch(updateAnnotationContextVisibility(true));
=======
    const handleAnnotationContainerClick = (event, categoryName) => {
        if (event.target.id.includes('category')) {
            if (selectedAnnotation !== null) {
                dispatch(updateAnnotationContextVisibility(false));
            }
            if (
                JSON.stringify(expandedCategories) === '{}' ||
                expandedCategories[categoryName] === undefined ||
                expandedCategories[categoryName] === false
            ) {
                handleCollapse(categoryName);
            }
            dispatch(updateCornerstoneMode(cornerstoneMode.SELECTION));
            Utils.dispatchAndUpdateImage(
                dispatch,
                selectAnnotationCategory,
                categoryName
            );
        }
    };

    const handleAnnotationNameClick = (annotation) => {
        if (annotation.selected === false) {
            const viewport = document.getElementById('imageContainer');
            if (viewport !== null) {
                const { left, top } = Utils.calculateAnnotationContextPosition(
                    cornerstone,
                    annotation,
                    viewport
                );
                dispatch(
                    updateAnnotationContextPosition({
                        top,
                        left,
                    })
                );
            }
        }
        dispatch(updateCornerstoneMode(cornerstoneMode.EDITION));
        Utils.dispatchAndUpdateImage(dispatch, selectAnnotation, annotation.id);
>>>>>>> 5de28a62
    };

    if (annotations.length > 0) {
        return (
            <SideMenuContainer isSideMenuVisible={isSideMenuVisible}>
                <SideMenuListWrapper>
                    <SideMenuList id={'side-menu-list'}>
                        {Object.keys(annotationsByCategory).map(
                            (categoryName, index) => (
                                <div key={index}>
                                    <AnnotationContainer
                                        selected={
                                            selectedCategory === categoryName
                                        }
                                        onClick={(e) =>
                                            handleAnnotationContainerClick(
                                                e,
                                                categoryName
                                            )
                                        }
                                        id={'category-container'}>
                                        <AnnotationColor
                                            color={
                                                annotationsByCategory[
                                                    categoryName
                                                ][0].categoryVisible
                                                    ? annotationsByCategory[
                                                          categoryName
                                                      ][0].color
                                                    : 'gray'
                                            }
                                        />
                                        <AnnotationWrapper>
                                            <CollapsableArrowIconContainer
                                                onClick={() =>
                                                    handleCollapse(categoryName)
                                                }>
                                                <ExpandIcon
                                                    direction={
                                                        expandedCategories[
                                                            categoryName
                                                        ]
                                                            ? 'down'
                                                            : 'right'
                                                    }
                                                    width="1.5rem"
                                                    height="1.5rem"
                                                    color="white"
                                                />
                                            </CollapsableArrowIconContainer>
                                            <SideMenuAnnotationName
                                                color={
                                                    annotationsByCategory[
                                                        categoryName
                                                    ][0].categoryVisible
                                                        ? 'white'
                                                        : 'gray'
                                                }
                                                id={'category-text'}>
                                                {categoryName.toUpperCase()}
                                            </SideMenuAnnotationName>
                                        </AnnotationWrapper>
                                        <EyeIconWrapper
                                            onClick={() =>
                                                Utils.dispatchAndUpdateImage(
                                                    dispatch,
                                                    toggleCategoryVisibility,
                                                    categoryName
                                                )
                                            }
                                            id={`${categoryName}-visible-icon-${index}`}>
                                            {annotationsByCategory[
                                                categoryName
                                            ][0].categoryVisible ? (
                                                <VisibilityOnIcon
                                                    color={'#b9b9b9'}
                                                    id={`${categoryName}-visible-on-icon-${index}`}
                                                    {...iconProps}
                                                />
                                            ) : (
                                                <VisibilityOffIcon
                                                    color={'#808080'}
                                                    id={`${categoryName}-visible-off-icon-${index}`}
                                                    {...iconProps}
                                                />
                                            )}
                                        </EyeIconWrapper>
                                    </AnnotationContainer>
                                    {expandedCategories[categoryName] &&
                                        annotationsByCategory[categoryName].map(
                                            (annotation, index) => (
                                                <SideMenuAnnotation
                                                    selected={
                                                        annotation.selected
                                                    }
                                                    categorySelected={
                                                        selectedCategory ===
                                                        categoryName
                                                    }
                                                    onClick={() =>
                                                        handleAnnotationNameClick(
                                                            annotation
                                                        )
                                                    }
                                                    key={index}>
                                                    <AnnotationColor
                                                        color={
                                                            annotation.categoryVisible
                                                                ? annotation.color
                                                                : 'gray'
                                                        }
                                                        style={{ opacity: 0.6 }}
                                                    />
                                                    <SideMenuAnnotationName
                                                        color={
                                                            annotation.visible
                                                                ? 'white'
                                                                : 'gray'
                                                        }
<<<<<<< HEAD
                                                        onClick={() =>
                                                            handleAnnotationNameClick(
                                                                annotation
                                                            )
                                                        }
=======
>>>>>>> 5de28a62
                                                        style={{
                                                            marginLeft:
                                                                'calc(1.5rem + 22px)',
                                                        }}
                                                        id={`annotation.categoryName-${index}`}>
                                                        {annotation.categoryName.toUpperCase()}{' '}
                                                        0{index + 1}
                                                    </SideMenuAnnotationName>
                                                    <EyeIconWrapper
                                                        onClick={() =>
                                                            Utils.dispatchAndUpdateImage(
                                                                dispatch,
                                                                toggleVisibility,
                                                                annotation.id
                                                            )
                                                        }
                                                        id={`${annotation.categoryName}-visible-icon-${index}`}>
                                                        {annotation.visible ? (
                                                            <VisibilityOnIcon
                                                                color={
                                                                    '#b9b9b9'
                                                                }
                                                                id={`${annotation.categoryName}-visible-on-icon-${index}`}
                                                                {...iconProps}
                                                            />
                                                        ) : (
                                                            <VisibilityOffIcon
                                                                color={
                                                                    '#808080'
                                                                }
                                                                id={`${annotation.categoryName}-visible-off-icon-${index}`}
                                                                {...iconProps}
                                                            />
                                                        )}
                                                    </EyeIconWrapper>
                                                </SideMenuAnnotation>
                                            )
                                        )}
                                </div>
                            )
                        )}
                    </SideMenuList>
                </SideMenuListWrapper>
                <SaveButtonComponent />
            </SideMenuContainer>
        );
    }
};

export default SideMenuComponent;<|MERGE_RESOLUTION|>--- conflicted
+++ resolved
@@ -86,12 +86,6 @@
             [categoryName]: !prevExpandedCategories[categoryName],
         }));
 
-<<<<<<< HEAD
-    const handleAnnotationNameClick = (annotation) => {
-        dispatch(updateCornerstoneMode(cornerstoneMode.EDITION));
-        Utils.dispatchAndUpdateImage(dispatch, selectAnnotation, annotation.id);
-        dispatch(updateAnnotationContextVisibility(true));
-=======
     const handleAnnotationContainerClick = (event, categoryName) => {
         if (event.target.id.includes('category')) {
             if (selectedAnnotation !== null) {
@@ -114,25 +108,10 @@
     };
 
     const handleAnnotationNameClick = (annotation) => {
-        if (annotation.selected === false) {
-            const viewport = document.getElementById('imageContainer');
-            if (viewport !== null) {
-                const { left, top } = Utils.calculateAnnotationContextPosition(
-                    cornerstone,
-                    annotation,
-                    viewport
-                );
-                dispatch(
-                    updateAnnotationContextPosition({
-                        top,
-                        left,
-                    })
-                );
-            }
-        }
+
         dispatch(updateCornerstoneMode(cornerstoneMode.EDITION));
         Utils.dispatchAndUpdateImage(dispatch, selectAnnotation, annotation.id);
->>>>>>> 5de28a62
+        dispatch(updateAnnotationContextVisibility(true));
     };
 
     if (annotations.length > 0) {
@@ -252,14 +231,6 @@
                                                                 ? 'white'
                                                                 : 'gray'
                                                         }
-<<<<<<< HEAD
-                                                        onClick={() =>
-                                                            handleAnnotationNameClick(
-                                                                annotation
-                                                            )
-                                                        }
-=======
->>>>>>> 5de28a62
                                                         style={{
                                                             marginLeft:
                                                                 'calc(1.5rem + 22px)',
