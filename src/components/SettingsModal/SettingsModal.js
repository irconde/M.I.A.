--- conflicted
+++ resolved
@@ -824,11 +824,7 @@
                                     <div style={classes.workingDirectory}>
                                         <FormControl
                                             style={classes.longTextField}>
-<<<<<<< HEAD
-                                            <Tooltip title="Local File Path">
-=======
                                             <Tooltip title="Workspace location">
->>>>>>> 42543227
                                                 <div
                                                     style={
                                                         classes.fileIconContainer
