import React, { useEffect, useState } from 'react';
import { useDispatch, useSelector } from 'react-redux';
import PropTypes from 'prop-types';
import {
    Button,
    Checkbox,
    CircularProgress,
    Divider,
    FormControl,
    FormControlLabel,
    FormGroup,
    MenuItem,
    Paper,
    Select,
    Snackbar,
    SnackbarContent,
    Switch,
    TextField,
} from '@material-ui/core';
import {
    createTheme,
    makeStyles,
    ThemeProvider,
} from '@material-ui/core/styles';
import Modal from '@material-ui/core/Modal';
import {
    getSettingsVisibility,
    resetSelectedDetectionBoxesUpdate,
    setCollapsedSideMenu,
    toggleSettingsVisibility,
} from '../../redux/slices/ui/uiSlice';
import {
    clearAllSelection,
    getSelectedDetection,
} from '../../redux/slices/detections/detectionsSlice';
import {
    getLocalFileOutput,
    getSettings,
    loadElectronCookie,
    saveElectronCookie,
    saveSettings,
} from '../../redux/slices/settings/settingsSlice';
import SettingsCog from '../../icons/SettingsCog';
import { ReactComponent as IcCloseIcon } from '../../icons/ic_close.svg';
import CloudIcon from '../../icons/CloudIcon.js';
import CheckConnectionIcon from '../../icons/CheckConnectionIcon.js';
import FileOpenIcon from '../../icons/FileOpenIcon.js';
import FileAnnotationsIcon from '../../icons/FileAnnotationsIcon.js';
import FileFormatIcon from '../../icons/FileFormatIcon.js';
import FileSuffixIcon from '../../icons/FileSuffixIcon.js';
import ConnectionResult from './ConnectionResult';
import socketIOClient from 'socket.io-client';
import { Channels, SETTINGS } from '../../utils/Constants';
import Utils from '../../utils/Utils';
import isElectron from 'is-electron';
import DetailedModeIconSrc from '../../icons/ic_detailed_mode.svg';
import SummarizedModeIconSrc from '../../icons/ic_summarized_mode.svg';
import DetailedModeIconCheckedSrc from '../../icons/ic_detailed_mode_checked.svg';
import SummarizedModeIconCheckedSrc from '../../icons/ic_summarized_mode_checked.svg';

let ipcRenderer;
if (isElectron()) {
    const electron = window.require('electron');
    ipcRenderer = electron.ipcRenderer;
}

/**
 * Component dialog for changing settings of application.
 *
 * @component
 *
 */

const SettingsModal = (props) => {
    const dispatch = useDispatch();
    const settings = useSelector(getSettings);
    const previousSettings = Utils.usePrevious(settings);
    useEffect(() => {
        if (isElectron() && previousSettings !== settings) {
            dispatch(loadElectronCookie());
        }
    });

    const [snackBarOpen, setSnackBarOpen] = useState(false);
    const [remoteIp, setRemoteIp] = useState(settings.remoteIp);
    const [remotePort, setRemotePort] = useState(settings.remotePort);
    const [autoConnect, setAutoConnect] = useState(settings.autoConnect);
    const [fileFormat, setFileFormat] = useState(settings.fileFormat);
    const [annotationsFormat, setAnnotationsFormat] = useState(
        settings.annotationsFormat
    );
    const [localFileOutput, setLocalFileOutput] = useState(
        useSelector(getLocalFileOutput)
    );
    const [fileSuffix, setFileSuffix] = useState(settings.fileSuffix);
    const [remoteOrLocal, setRemoteOrLocal] = useState(settings.remoteOrLocal);
    const [modalStyle] = useState(getModalStyle);
    const [openFileFormat, setOpenFileFormat] = useState(false);
    const [connectionDisplay, setConnectionDisplay] = useState(false);
    const [connecting, setConnecting] = useState(false);
    const [testConnectionResult, setTestConnectionResult] = useState(false);
    const [openAnnotationsFormat, setOpenAnnotationsFormat] = useState(false);
    const settingsVisibility = useSelector(getSettingsVisibility);
<<<<<<< HEAD

=======
    const initDisplaySummarizedDetections =
        settings.displaySummarizedDetections;
    const [displaySummarizedDetections, setDisplaySummarizedDetections] =
        useState(initDisplaySummarizedDetections);
    const selectedDetection = useSelector(getSelectedDetection);
    const dispatch = useDispatch();
>>>>>>> 089d19ad
    const svgContainerStyle = {
        margin: '0.3rem',
        marginRight: '1rem',
        display: 'flex',
        float: 'left',
    };
    const svgStyle = {
        height: '24px',
        width: '24px',
        color: '#ffffff',
    };

    /**
     * Event handler for when the snackbar closes
     *
     * @param {Event} event
     * @param {string} reason
     */
    const handleSnackBarClose = (event, reason) => {
        if (reason === 'clickaway') {
            return;
        }
        setSnackBarOpen(false);
    };

    /**
     * Returns the main modal body style
     *
     * @returns {Object} Containing styles for the modal
     */
    function getModalStyle() {
        return {
            position: 'absolute',
            top: `50%`,
            left: `50%`,
            transform: `translate(-50%, -50%)`,
            backgroundColor: '#1f1f1f',
            outline: 'none',
            fontFamily: 'Noto Sans JP',
            width: '30vw',
            minWidth: '32rem',
            maxWidth: '40rem',
        };
    }

    /**
     * Tests the connection with the typed input fields. This does some simulation
     * by using setTimeout to provide useful user interaction and feedback.
     */
    const testConnection = () => {
        const testConnection = socketIOClient(
            `http://${remoteIp}:${remotePort}`
        );
        testConnection.connect();
        setConnecting(true);
        testConnection.on('connect', () => {
            setTimeout(() => {
                setTestConnectionResult(true);
                setConnectionDisplay(true);
                setConnecting(false);
                setTimeout(() => {
                    setTestConnectionResult(false);
                    setConnectionDisplay(false);
                }, 1750);
            }, 750);
        });
        testConnection.on('connect_error', (err) => {
            console.log(`connect_error due to ${err.message}`);
            if (
                err.message === 'xhr poll error' ||
                err.message === 'server error'
            ) {
                testConnection.disconnect();
                setTimeout(() => {
                    setTestConnectionResult(false);
                    setConnectionDisplay(true);
                    setConnecting(false);
                    setTimeout(() => {
                        setTestConnectionResult(false);
                        setConnectionDisplay(false);
                    }, 1750);
                }, 750);
            }
        });
    };

    /**
     * Handles when the user taps the Close X Icon or outside the modal window. Does not save settings.
     */
    const handleClose = () => {
        dispatch(toggleSettingsVisibility(false));
    };

    /**
     * It toggles between the display mode between detailed, or summarized depending on the displaySummarizedDetections
     */
    const updateVisualizationMode = () => {
        if (selectedDetection) {
            dispatch(clearAllSelection());
            dispatch(resetSelectedDetectionBoxesUpdate());
            props.resetCornerstoneTool();
            props.appUpdateImage();
        }

        // only update the UI when a new visualization mode is selected
        if (initDisplaySummarizedDetections === displaySummarizedDetections) {
            return;
        }

        // close the side menu if mode is summarized
        // open it if the app is in detailed mode
        if (isElectron() && remoteOrLocal && localFileOutput !== '') {
            dispatch(
                setCollapsedSideMenu({
                    cornerstone: props.cornerstone,
                    desktopMode: true,
                    collapsedSideMenu: displaySummarizedDetections,
                })
            );
        } else {
            dispatch(
                setCollapsedSideMenu({
                    cornerstone: props.cornerstone,
                    desktopMode: false,
                    collapsedSideMenu: displaySummarizedDetections,
                })
            );
        }
    };

    /**
     * Action triggered when the save settings button is tapped. It sends all data to the settings slice.
     * If the user entered connection information it will change the command server to the new one.
     */
    const saveSettingsEvent = () => {
<<<<<<< HEAD
        if (isElectron()) {
            if (remoteOrLocal === false && localFileOutput !== '') {
                ipcRenderer
                    .invoke(Channels.loadFiles, localFileOutput)
                    .then((result) => {
                        setSnackBarOpen(true);
                        dispatch(
                            // TODO
                            saveElectronCookie({
                                remoteIp,
                                remotePort,
                                autoConnect,
                                localFileOutput,
                                fileFormat,
                                annotationsFormat,
                                fileSuffix,
                                remoteOrLocal,
                                deviceType: Utils.deviceType(),
                            })
                        );
                        dispatch(toggleSettingsVisibility(false));
                    })
                    .catch((error) => {
                        // TODO: Error handling for an incorrectly typed directory
                        console.log(error);
                    });
            } else {
                setSnackBarOpen(true);
                dispatch(
                    saveElectronCookie({
                        remoteIp,
                        remotePort,
                        autoConnect,
                        localFileOutput,
                        fileFormat,
                        annotationsFormat,
                        fileSuffix,
                        remoteOrLocal,
                        deviceType: Utils.deviceType(),
                    })
                );
                dispatch(toggleSettingsVisibility(false));
                if (
                    remoteOrLocal === true &&
                    (remoteIp !== '' || remotePort !== '')
                ) {
                    setTimeout(() => {
                        props.connectToCommandServer(true);
                    }, 0);
                }
            }
=======
        if (isElectron() && remoteOrLocal === false && localFileOutput !== '') {
            ipcRenderer
                .invoke(Channels.loadFiles, localFileOutput)
                .then((result) => {
                    setSnackBarOpen(true);
                    dispatch(
                        saveSettings({
                            remoteIp,
                            remotePort,
                            autoConnect,
                            localFileOutput,
                            fileFormat,
                            annotationsFormat,
                            fileSuffix,
                            remoteOrLocal,
                            deviceType: Utils.deviceType(),
                            displaySummarizedDetections,
                        })
                    );
                    dispatch(toggleSettingsVisibility(false));
                    updateVisualizationMode();
                })
                .catch((error) => {
                    // TODO: Error handling for an incorrectly typed directory
                    console.log(error);
                });
>>>>>>> 089d19ad
        } else {
            setSnackBarOpen(true);
            dispatch(
                saveSettings({
                    remoteIp,
                    remotePort,
                    autoConnect,
                    localFileOutput,
                    fileFormat,
                    annotationsFormat,
                    fileSuffix,
                    remoteOrLocal,
                    deviceType: Utils.deviceType(),
                    displaySummarizedDetections,
                })
            );
            dispatch(toggleSettingsVisibility(false));
            updateVisualizationMode();
            if (
                remoteOrLocal === true &&
                (remoteIp !== '' || remotePort !== '')
            ) {
                setTimeout(() => {
                    props.connectToCommandServer(true);
                }, 0);
            }
        }
    };

    const theme = createTheme({
        palette: {
            type: 'dark',
            primary: {
                light: '#5e97ff',
                main: '#367eff',
                dark: '#2558b2',
                contrastText: '#9d9d9d',
            },
        },
    });

    const useStyles = makeStyles((theme) => {
        return {
            pathButton: {
                color: '#367eff',
                textTransform: 'none',
                paddingLeft: theme.spacing(3),
                paddingRight: theme.spacing(3),
            },
            snackBarClass: {
                backgroundColor: '#1f1f1f',
                color: '#ffffff',
            },
            workingDirectory: {
                display: 'flex',
                flexDirection: 'row',
                alignItems: 'center',
                justifyContent: 'space-between',
            },
            checkIcon: {
                margin: '0.3rem',
                display: 'flex',
            },
            checkConnectionButton: {
                color: '#367eff',
                textTransform: 'none',
                paddingLeft: theme.spacing(3),
                paddingRight: theme.spacing(3),
            },
            remoteWorkContainer: {
                display: 'flex',
                flexDirection: 'row',
                justifyContent: 'space-between',
            },
            switchContainer: {
                alignSelf: 'flex-end',
            },
            modal: {
                boxShadow: theme.shadows[5],
                padding: '.5rem 2rem 1rem',
            },
            paper: {
                padding: theme.spacing(1),
                textAlign: 'center',
                color: theme.palette.text.primary,
            },
            selector: {},
            links: {
                fontSize: theme.typography.fontSize,
                color: theme.palette.primary,
                cursor: 'pointer',
            },
            linkSelected: {
                fontSize: theme.typography.fontSize,
                color: theme.palette.primary,
                background: '#515151',
                cursor: 'pointer',
            },
            root: {
                flexGrow: 1,
                height: '37rem',
            },
            optionsContainer: {
                overflowY: 'auto',
                height: '80%',
                padding: '0rem 0.25rem',
            },
            form: {
                margin: theme.spacing(1),
            },
            formControl: {
                height: '95%',
            },
            textField: {},
            longTextField: {
                // width: '-webkit-fill-available',
                display: 'flex',
                flexDirection: 'row',
                width: '70%',
            },
            saveButton: {
                margin: 'auto 1rem auto 0',
                float: 'right',
                backgroundColor: '#367eff',
                display: 'flex',
                alignSelf: 'flex-end',
                outline: 'none',
                '&:hover': {
                    backgroundColor: '#5e97ff',
                    outline: 'none',
                },
            },
            connectionLabel: {
                margin: 'auto',
            },
            connectionSection: {
                display: 'flex',
                flexShrink: '0',
                flexDirection: 'row',
                marginTop: theme.spacing(2),
                marginBottom: theme.spacing(2),
                justifyContent: 'flex-start',
                alignContent: 'center',
                alignItems: 'center',
            },
            circularProgress: {
                marginRight: theme.spacing(2),
                display: connecting ? 'none' : 'initial',
            },
            displayListSection: {
                display: 'flex',
                flexDirection: 'row',
                justifyContent: 'space-between',
                flexWrap: 'wrap',
                marginBottom: theme.spacing(2),
                marginTop: theme.spacing(4),
            },
            sectionLabel: {
                marginRight: theme.spacing(2),
            },
            outputFolderSection: {
                display: 'flex',
                flexDirection: 'column',
            },
            container: {
                display: 'flex',
            },
            greyText: {
                color: '#9d9d9d',
                fontSize: '12px',
                margin: '0',
                marginBottom: '2rem',
            },
            disabledText: {
                color: '#9d9d9d',
            },
            settingsContainer: {
                display: 'flex',
                flexDirection: 'row',
                justifyContent: 'space-between',
                margin: '1rem 0',
            },
            settingsCogwheel: {
                marginRight: '1rem',
                marginLeft: '0',
                width: '20px',
                height: '20px',
                alignSelf: 'center',
            },
            closeIconStyle: {
                alignSelf: 'center',
                width: '24px',
                height: '24px',
                cursor: 'pointer',
            },
            settingsText: {
                objectFit: 'contain',
                fontFamily: 'Noto Sans JP',
                fontSize: '22px',
                fontWeight: '500',
                fontStretch: 'normal',
                fontStyle: 'normal',
                lineHeight: 'normal',
                letterSpacing: 'normal',
                color: '#fff',
                flex: 'auto',
                alignSelf: 'center',
            },
            optionText: {
                fontFamily: 'Noto Sans JP',
                fontSize: '1rem',
                fontWeight: 'normal',
                fontStretch: 'normal',
                fontStyle: 'normal',
                lineHeight: 'normal',
                letterSpacing: 'normal',
                color: '#fff',
                marginBottom: '0.25rem',
                marginTop: '0.75rem',
            },
            remoteInputContainer: {
                display: 'inline-flex',
                flexDirection: 'row',
                justifyContent: 'space-between',
                width: '70%',
            },
            cloudIconContainer: {
                alignSelf: 'center',
            },
            autoConnectContainer: {
                display: 'inline-block',
                float: 'right',
                color: '#9d9d9d',
                marginTop: 'auto',
            },
            flexAuto: {
                flex: 'auto',
            },
            remoteWorkRow: {
                display: 'flex',
                justifyContent: 'space-between',
                marginTop: '2rem',
            },
            displayListSectionItem: {
                display: 'flex',
                justifyContent: 'flex-start',
                flexDirection: 'row',
                flexGrow: '1',
                width: '33%',
            },
            displayListSectionInput: {
                width: '70%',
            },
            visualizationModeContainer: {
                display: 'flex',
                justifyContent: 'center',
                gap: '3.5rem',
                marginBottom: '1rem',
            },
            visualizationModeOption: {},
            visualizationModeIcon: {
                '&:hover': {
                    cursor: 'pointer',
                },
                backgroundColor: '#464646',
                borderRadius: '10px',
            },
            visualizationModeText: {
                margin: '0.2rem 0',
                textAlign: 'center',
                color: '#9d9d9d',
                fontSize: '.7rem',
            },
            visualizationModeTextSelected: {
                color: '#fff',
            },
            visualizationModeSelected: {
                outline: '2px solid #367fff',
            },
        };
    });

    const classes = useStyles();

    let body = (
        <Paper style={modalStyle} elevation={3} className={classes.modal}>
            <div className={classes.root}>
                <div className={classes.settingsContainer}>
                    <div className={classes.settingsCogwheel}>
                        <SettingsCog title={props.title} />
                    </div>
                    <div className={classes.settingsText}>Settings</div>
                    <div
                        onClick={() => handleClose()}
                        className={classes.closeIconStyle}>
                        <IcCloseIcon />
                    </div>
                </div>
                <Divider style={{ margin: 'auto' }} variant="middle" />
                <FormGroup className={classes.formControl}>
                    <div className={classes.optionsContainer}>
                        <div>
                            <div className="visualizationModeContainer">
                                <p className={classes.optionText}>
                                    Visualization Mode
                                </p>
                                <p className={classes.greyText}>
                                    Pick the visual granularity to use when
                                    displaying multi-algorithm results.
                                </p>
                                <div
                                    className={
                                        classes.visualizationModeContainer
                                    }>
                                    <div
                                        className={
                                            classes.visualizationModeOption
                                        }>
                                        <img
                                            src={
                                                displaySummarizedDetections
                                                    ? DetailedModeIconSrc
                                                    : DetailedModeIconCheckedSrc
                                            }
                                            className={`${
                                                classes.visualizationModeIcon
                                            } ${
                                                !displaySummarizedDetections &&
                                                classes.visualizationModeSelected
                                            }`}
                                            alt={'Detailed mode'}
                                            onClick={() => {
                                                setDisplaySummarizedDetections(
                                                    false
                                                );
                                            }}
                                        />
                                        <p
                                            className={`${
                                                classes.visualizationModeText
                                            } ${
                                                !displaySummarizedDetections &&
                                                classes.visualizationModeTextSelected
                                            }`}>
                                            Detailed
                                        </p>
                                    </div>
                                    <div
                                        className={
                                            classes.visualizationModeOption
                                        }>
                                        <img
                                            src={
                                                displaySummarizedDetections
                                                    ? SummarizedModeIconCheckedSrc
                                                    : SummarizedModeIconSrc
                                            }
                                            className={`${
                                                classes.visualizationModeIcon
                                            } ${
                                                displaySummarizedDetections &&
                                                classes.visualizationModeSelected
                                            }`}
                                            alt={'Summarized mode'}
                                            onClick={() => {
                                                setDisplaySummarizedDetections(
                                                    true
                                                );
                                            }}
                                        />
                                        <p
                                            className={`${
                                                classes.visualizationModeText
                                            } ${
                                                displaySummarizedDetections &&
                                                classes.visualizationModeTextSelected
                                            }`}>
                                            Summarized
                                        </p>
                                    </div>
                                </div>
                            </div>
                            <Divider
                                style={{ margin: 'auto' }}
                                variant="middle"
                            />
                            <div className={classes.remoteWorkContainer}>
                                <p className={classes.optionText}>
                                    Work connected to a remote service
                                </p>
                                <div className={classes.switchContainer}>
                                    <Switch
                                        checked={remoteOrLocal}
                                        size="small"
                                        onChange={() =>
                                            setRemoteOrLocal(!remoteOrLocal)
                                        }
                                        color="primary"
                                        name="remoteOrLocal"
                                        inputProps={{
                                            'aria-label': 'secondary checkbox',
                                        }}
                                    />
                                </div>
                            </div>
                            {isElectron() ? (
                                <p className={classes.greyText}>
                                    Choose the option if you want to
                                    receive/send images from/to a server
                                </p>
                            ) : (
                                <></>
                            )}

                            <div className={classes.remoteWorkRow}>
                                <div className={classes.remoteInputContainer}>
                                    <div className={classes.cloudIconContainer}>
                                        <CloudIcon
                                            style={svgContainerStyle}
                                            svgStyle={{
                                                ...svgStyle,
                                                color: remoteOrLocal
                                                    ? '#ffffff'
                                                    : '#9d9d9d',
                                            }}
                                        />
                                    </div>
                                    <FormControl className={classes.flexAuto}>
                                        <TextField
                                            required
                                            className={classes.textField}
                                            id="remoteIp"
                                            placeholder="Host"
                                            value={remoteIp}
                                            disabled={!remoteOrLocal}
                                            inputProps={{
                                                size: 30,
                                            }}
                                            onChange={(e) => {
                                                setRemoteIp(e.target.value);
                                            }}
                                            style={{
                                                marginRight: '0.75rem',
                                            }}
                                        />
                                    </FormControl>
                                    <span
                                        className={classes.cloudIconContainer}>
                                        :
                                    </span>
                                    <FormControl>
                                        <TextField
                                            required
                                            id="remotePort"
                                            className={classes.textField}
                                            placeholder="Port"
                                            value={remotePort}
                                            onChange={(e) => {
                                                setRemotePort(e.target.value);
                                            }}
                                            disabled={!remoteOrLocal}
                                            inputProps={{
                                                size: 6,
                                                maxLength: 5,
                                                inputMode: 'numeric',
                                                pattern: '[0-9]*',
                                            }}
                                            style={{
                                                marginLeft: '0.75rem',
                                            }}
                                        />
                                    </FormControl>
                                </div>
                                <div className={classes.autoConnectContainer}>
                                    <FormControlLabel
                                        control={
                                            <Checkbox
                                                disabled={!remoteOrLocal}
                                                color={'primary'}
                                                checked={autoConnect}
                                                onChange={() => {
                                                    setAutoConnect(
                                                        !autoConnect
                                                    );
                                                }}
                                                name="autoConnect"
                                            />
                                        }
                                        label="Autoconnect"
                                    />
                                </div>
                            </div>
                            <div className={classes.connectionSection}>
                                <Button
                                    variant="outlined"
                                    size="small"
                                    className={classes.checkConnectionButton}
                                    disabled={!remoteOrLocal}
                                    onClick={() => {
                                        testConnection();
                                    }}>
                                    {connecting ? (
                                        <div className={classes.checkIcon}>
                                            <CircularProgress size={'24px'} />
                                        </div>
                                    ) : (
                                        <CheckConnectionIcon
                                            style={svgContainerStyle}
                                            svgStyle={{
                                                ...svgStyle,
                                                color: remoteOrLocal
                                                    ? '#367eff'
                                                    : '#9d9d9d',
                                            }}
                                        />
                                    )}
                                    Check connection
                                </Button>

                                <ConnectionResult
                                    display={connectionDisplay}
                                    connected={testConnectionResult}
                                />
                            </div>
                        </div>
                        <div>
                            <Divider
                                style={{ margin: 'auto' }}
                                variant="middle"
                            />
                            <div>
                                <p className={classes.optionText}>
                                    File management
                                </p>
                                <p className={classes.greyText}>
                                    Default file management options to
                                    streamline file input and output
                                </p>
                                {isElectron() ? (
                                    <div className={classes.workingDirectory}>
                                        <FormControl
                                            className={classes.longTextField}>
                                            <FileOpenIcon
                                                style={svgContainerStyle}
                                                svgStyle={{
                                                    ...svgStyle,
                                                    color:
                                                        remoteOrLocal === true
                                                            ? '#9d9d9d'
                                                            : '#ffffff',
                                                }}
                                            />
                                            {/* TODO: For a user typing a directory, verify it exists when finished typing */}
                                            <TextField
                                                required
                                                fullWidth={true}
                                                id="localFileOutput"
                                                placeholder={
                                                    'Working directory'
                                                }
                                                value={localFileOutput}
                                                disabled={remoteOrLocal}
                                                inputProps={{
                                                    size: '40',
                                                }}
                                                onChange={(e) => {
                                                    setLocalFileOutput(
                                                        e.target.value
                                                    );
                                                }}
                                            />
                                        </FormControl>
                                        <Button
                                            className={classes.pathButton}
                                            disabled={remoteOrLocal}
                                            variant="outlined"
                                            size="medium"
                                            id="btnFolder"
                                            onClick={() => {
                                                if (isElectron()) {
                                                    ipcRenderer
                                                        .invoke(
                                                            Channels.selectDirectory
                                                        )
                                                        .then((result) => {
                                                            if (
                                                                result.canceled ===
                                                                    false &&
                                                                result.filePaths
                                                                    .length > 0
                                                            ) {
                                                                setLocalFileOutput(
                                                                    result
                                                                        .filePaths[0]
                                                                );
                                                            }
                                                        })
                                                        .catch((err) => {
                                                            console.log(err);
                                                        });
                                                }
                                            }}>
                                            Select Folder
                                        </Button>
                                    </div>
                                ) : (
                                    <></>
                                )}
                                <div className={classes.displayListSection}>
                                    <div
                                        className={
                                            classes.displayListSectionItem
                                        }>
                                        <FileFormatIcon
                                            style={svgContainerStyle}
                                            svgStyle={svgStyle}
                                        />
                                        <FormControl
                                            className={
                                                classes.displayListSectionInput
                                            }>
                                            <Select
                                                displayEmpty={true}
                                                open={openFileFormat}
                                                defaultValue="Open Raster"
                                                className={
                                                    fileFormat === ''
                                                        ? classes.disabledText
                                                        : null
                                                }
                                                onClose={() => {
                                                    setOpenFileFormat(false);
                                                }}
                                                onOpen={() => {
                                                    setOpenFileFormat(true);
                                                }}
                                                value={fileFormat}
                                                onChange={(e) => {
                                                    setFileFormat(
                                                        e.target.value
                                                    );
                                                }}>
                                                <MenuItem value={''} disabled>
                                                    Output file format
                                                </MenuItem>
                                                <MenuItem value={'Open Raster'}>
                                                    Open Raster
                                                </MenuItem>
                                                <MenuItem value={'Zip Archive'}>
                                                    Zip Archive
                                                </MenuItem>
                                            </Select>
                                        </FormControl>
                                    </div>
                                    <div
                                        className={
                                            classes.displayListSectionItem
                                        }>
                                        <FileAnnotationsIcon
                                            style={svgContainerStyle}
                                            svgStyle={svgStyle}
                                        />
                                        <FormControl
                                            className={
                                                classes.displayListSectionInput
                                            }>
                                            <Select
                                                displayEmpty={true}
                                                open={openAnnotationsFormat}
                                                className={
                                                    annotationsFormat === ''
                                                        ? classes.disabledText
                                                        : null
                                                }
                                                onClose={() => {
                                                    setOpenAnnotationsFormat(
                                                        false
                                                    );
                                                }}
                                                onOpen={() => {
                                                    setOpenAnnotationsFormat(
                                                        true
                                                    );
                                                }}
                                                value={annotationsFormat}
                                                onChange={(e) => {
                                                    setAnnotationsFormat(
                                                        e.target.value
                                                    );
                                                }}>
                                                <MenuItem disabled value={''}>
                                                    Annotations format
                                                </MenuItem>
                                                {Object.keys(
                                                    SETTINGS.ANNOTATIONS
                                                ).map((key, index) => {
                                                    return (
                                                        <MenuItem
                                                            key={index}
                                                            value={
                                                                SETTINGS
                                                                    .ANNOTATIONS[
                                                                    key
                                                                ]
                                                            }>
                                                            {
                                                                SETTINGS
                                                                    .ANNOTATIONS[
                                                                    key
                                                                ]
                                                            }
                                                        </MenuItem>
                                                    );
                                                })}
                                            </Select>
                                        </FormControl>
                                    </div>
                                    <div
                                        className={
                                            classes.displayListSectionItem
                                        }>
                                        <FileSuffixIcon
                                            style={svgContainerStyle}
                                            svgStyle={svgStyle}
                                        />
                                        <FormControl
                                            className={
                                                classes.displayListSectionInput
                                            }>
                                            <TextField
                                                required
                                                className={classes.textField}
                                                id="outputSuffix"
                                                placeholder="Filename suffix"
                                                value={fileSuffix}
                                                inputProps={{
                                                    size: '10',
                                                }}
                                                onChange={(e) => {
                                                    setFileSuffix(
                                                        e.target.value
                                                    );
                                                }}
                                            />
                                        </FormControl>
                                    </div>
                                </div>
                            </div>
                        </div>
                    </div>
                    <Button
                        className={classes.saveButton}
                        variant="outlined"
                        onClick={() => saveSettingsEvent()}>
                        Save Settings
                    </Button>
                </FormGroup>
            </div>
        </Paper>
    );

    return (
        <ThemeProvider theme={theme}>
            <Modal
                open={settingsVisibility}
                onClose={() => handleClose()}
                aria-labelledby="settings-window"
                aria-describedby="control the apps remote and local settings">
                {body}
            </Modal>
            <Snackbar
                anchorOrigin={{
                    vertical: 'bottom',
                    horizontal: 'center',
                }}
                open={snackBarOpen}
                autoHideDuration={3000}
                onClose={handleSnackBarClose}>
                <SnackbarContent
                    message="Settings Saved"
                    className={classes.snackBarClass}
                />
            </Snackbar>
        </ThemeProvider>
    );
};

SettingsModal.propTypes = {
    title: PropTypes.string,
    connectToCommandServer: PropTypes.func,
    resetCornerstoneTool: PropTypes.func,
    appUpdateImage: PropTypes.func,
    cornerstone: PropTypes.any,
};

export default SettingsModal;<|MERGE_RESOLUTION|>--- conflicted
+++ resolved
@@ -1,4 +1,4 @@
-import React, { useEffect, useState } from 'react';
+import React, { useState } from 'react';
 import { useDispatch, useSelector } from 'react-redux';
 import PropTypes from 'prop-types';
 import {
@@ -36,8 +36,6 @@
 import {
     getLocalFileOutput,
     getSettings,
-    loadElectronCookie,
-    saveElectronCookie,
     saveSettings,
 } from '../../redux/slices/settings/settingsSlice';
 import SettingsCog from '../../icons/SettingsCog';
@@ -101,16 +99,11 @@
     const [testConnectionResult, setTestConnectionResult] = useState(false);
     const [openAnnotationsFormat, setOpenAnnotationsFormat] = useState(false);
     const settingsVisibility = useSelector(getSettingsVisibility);
-<<<<<<< HEAD
-
-=======
     const initDisplaySummarizedDetections =
         settings.displaySummarizedDetections;
     const [displaySummarizedDetections, setDisplaySummarizedDetections] =
         useState(initDisplaySummarizedDetections);
     const selectedDetection = useSelector(getSelectedDetection);
-    const dispatch = useDispatch();
->>>>>>> 089d19ad
     const svgContainerStyle = {
         margin: '0.3rem',
         marginRight: '1rem',
@@ -246,7 +239,6 @@
      * If the user entered connection information it will change the command server to the new one.
      */
     const saveSettingsEvent = () => {
-<<<<<<< HEAD
         if (isElectron()) {
             if (remoteOrLocal === false && localFileOutput !== '') {
                 ipcRenderer
@@ -265,9 +257,11 @@
                                 fileSuffix,
                                 remoteOrLocal,
                                 deviceType: Utils.deviceType(),
+                                displaySummarizedDetections,
                             })
                         );
                         dispatch(toggleSettingsVisibility(false));
+                        updateVisualizationMode();
                     })
                     .catch((error) => {
                         // TODO: Error handling for an incorrectly typed directory
@@ -286,9 +280,11 @@
                         fileSuffix,
                         remoteOrLocal,
                         deviceType: Utils.deviceType(),
+                        displaySummarizedDetections,
                     })
                 );
                 dispatch(toggleSettingsVisibility(false));
+                updateVisualizationMode();
                 if (
                     remoteOrLocal === true &&
                     (remoteIp !== '' || remotePort !== '')
@@ -298,34 +294,6 @@
                     }, 0);
                 }
             }
-=======
-        if (isElectron() && remoteOrLocal === false && localFileOutput !== '') {
-            ipcRenderer
-                .invoke(Channels.loadFiles, localFileOutput)
-                .then((result) => {
-                    setSnackBarOpen(true);
-                    dispatch(
-                        saveSettings({
-                            remoteIp,
-                            remotePort,
-                            autoConnect,
-                            localFileOutput,
-                            fileFormat,
-                            annotationsFormat,
-                            fileSuffix,
-                            remoteOrLocal,
-                            deviceType: Utils.deviceType(),
-                            displaySummarizedDetections,
-                        })
-                    );
-                    dispatch(toggleSettingsVisibility(false));
-                    updateVisualizationMode();
-                })
-                .catch((error) => {
-                    // TODO: Error handling for an incorrectly typed directory
-                    console.log(error);
-                });
->>>>>>> 089d19ad
         } else {
             setSnackBarOpen(true);
             dispatch(
