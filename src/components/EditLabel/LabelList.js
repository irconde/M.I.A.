import React from 'react';
import styled from 'styled-components';
import PropTypes from 'prop-types';
import * as constants from '../../utils/Constants';

const LabelListWrapper = styled.div`
    /* base container styles */
    padding: 0.5rem;
    max-height: 50px;
    overflow-x: hidden;
    overflow-y: scroll;
    background: ${constants.colors.WHITE};
    border-radius: 4px;
    box-shadow: 5px 5px 15px 2px rgba(0, 0, 0, 0.41);

    /* container scrollbar styles */
    ::-webkit-scrollbar {
        width: 15px;
        height: 18px;
    }
    ::-webkit-scrollbar-thumb {
        height: 45px;
        border: 4px solid rgba(0, 0, 0, 0);
        background-clip: padding-box;
        border-radius: 7px;
        background-color: rgba(0, 0, 0, 0.15);
        box-shadow: inset -1px -1px 0px rgba(0, 0, 0, 0.05),
            inset 1px 1px 0px rgba(0, 0, 0, 0.05);
    }
    ::-webkit-scrollbar-thumb:hover {
        background-color: rgba(0, 0, 0, 0.25);
    }
    ::-webkit-scrollbar-button {
        width: 0;
        height: 0;
        display: none;
    }

    /* label list */
    .labels {
        list-style: none;
        padding: 0;
        margin: 0;
        text-transform: uppercase;
        color: ${constants.colors.BLUE};

        li {
            margin-top: 0.25rem;
            margin-bottom: 0.25rem;
        }
        .divider {
            border-bottom: 1px solid #e8e8e8;
        }

        & > *:hover {
            background-color: rgba(0, 0, 0, 0.05);
        }
    }
`;

/**
 * Component for displaying list of available detection labels.
 * Visible after selecting a detection and selecting `label` from context menu.
 *
 * @component
 *
<<<<<<< HEAD
 * @param {Array<String>} labels Available detection labels
 * @param {function} onLabelSelect Called when label is selected
=======
 * @param {Array<String>} labels - Available detection labels
 * @param {function} onLabelSelect - Called when label is selected
>>>>>>> d6928c64
 */
const LabelList = ({ labels, onLabelSelect }) => {
    /**
     * Passes selected label to callback from `App` component
     * @param {number} i index of selected label name
     */
    const handleClick = (i) => {
        onLabelSelect(labels[i]);
    };
    return (
        <LabelListWrapper>
            <ul className="labels">
                {labels &&
                    labels.map((label, i) => {
                        return (
                            <li key={i} onClick={() => handleClick(i)}>
                                <span>{label}</span>
                                {i !== labels.length - 1 && (
                                    <div className="divider" />
                                )}
                            </li>
                        );
                    })}
            </ul>
        </LabelListWrapper>
    );
};

LabelList.propTypes = {
    labels: PropTypes.arrayOf(PropTypes.string).isRequired,
    onLabelSelect: PropTypes.func.isRequired,
};

export default LabelList;<|MERGE_RESOLUTION|>--- conflicted
+++ resolved
@@ -64,13 +64,8 @@
  *
  * @component
  *
-<<<<<<< HEAD
- * @param {Array<String>} labels Available detection labels
- * @param {function} onLabelSelect Called when label is selected
-=======
  * @param {Array<String>} labels - Available detection labels
  * @param {function} onLabelSelect - Called when label is selected
->>>>>>> d6928c64
  */
 const LabelList = ({ labels, onLabelSelect }) => {
     /**
