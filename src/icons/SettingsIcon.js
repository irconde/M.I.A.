--- conflicted
+++ resolved
@@ -4,15 +4,11 @@
 import styled from 'styled-components';
 import { toggleSettingsVisibility } from '../redux/slices/ui/uiSlice';
 import SettingsCog from './SettingsCog';
-<<<<<<< HEAD
-import { getFirstDisplaySettings } from '../redux/slices/settings/settingsSlice';
-import Tooltip from '@mui/material/Tooltip';
-=======
 import {
     getFirstDisplaySettings,
     getLoadingElectronCookie,
 } from '../redux/slices/settings/settingsSlice';
->>>>>>> 5690e6fe
+import Tooltip from '@mui/material/Tooltip';
 
 const IconStyle = styled.div`
     margin: 1rem 2.5rem 0.5rem 0rem;
