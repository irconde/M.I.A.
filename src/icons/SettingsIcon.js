import { React, useState } from 'react';
import PropTypes from 'prop-types';
import styled from 'styled-components';
import { makeStyles } from '@material-ui/core/styles';
import Modal from '@material-ui/core/Modal';
<<<<<<< HEAD
const IconStyle = styled.div`
    margin: 1rem 2.5rem 0.5rem 0rem;
`;
=======

const IconStyle = styled.div`
    margin: 1rem 2.5rem 0.5rem 0rem;
`;

>>>>>>> 552e8e25
const SettingsIcon = ({ title }) => {
    function getModalStyle() {
        return {
            top: `50%`,
            left: `50%`,
            transform: `translate(-50%, -50%)`,
        };
    }

    const useStyles = makeStyles((theme) => ({
        paper: {
            position: 'absolute',
            width: 400,
            backgroundColor: theme.palette.background.paper,
            border: '2px solid #000',
            boxShadow: theme.shadows[5],
            padding: theme.spacing(2, 4, 3),
        },
    }));

    const classes = useStyles();
    // getModalStyle is not a pure function, we roll the style only on the first render
    const [modalStyle] = useState(getModalStyle);

    const [open, setOpen] = useState(false);

    const handleOpen = () => {
        setOpen(true);
    };

    const handleClose = () => {
        setOpen(false);
    };

    const body = (
        <div style={modalStyle} className={classes.paper}>
            <h2 id="simple-modal-title">Settings</h2>
            <p id="simple-modal-description">Settings</p>
            <button onClick={() => setOpen(false)}>Close</button>
        </div>
    );

    return (
        <>
            <IconStyle onClick={handleOpen}>
                <svg
                    width="24px"
                    height="24px"
                    viewBox="0 0 24 24"
                    version="1.1"
                    xmlns="http://www.w3.org/2000/svg">
                    <title>{title}</title>
                    <g
                        id="Page-1"
                        stroke="none"
                        strokeWidth="1"
                        fill="none"
                        fillRule="evenodd">
                        <g
                            id="collapsible_menu_02"
                            transform="translate(-1286.000000, -14.000000)">
                            <g
                                id="settings_white_24dp"
                                transform="translate(1286.000000, 14.000000)">
                                <polygon
                                    id="Path"
                                    points="0 0 24 0 24 24 0 24"></polygon>
                                <path
                                    d="M19.2092523,12.5366071 C19.2496402,12.2285714 19.2698342,11.9102679 19.2698342,11.5714286 C19.2698342,11.2428571 19.2496402,10.9142857 19.1991553,10.60625 L21.2488446,8.98392857 C21.4305905,8.84017857 21.4810755,8.56294643 21.3700085,8.35758929 L19.4313861,4.94866071 C19.3102222,4.72276786 19.0577974,4.65089286 18.8356636,4.72276786 L16.4224825,5.70848214 C15.9176329,5.31830357 15.3824923,4.98973214 14.7867698,4.74330357 L14.4232781,2.13526786 C14.3828901,1.88883929 14.1809503,1.71428571 13.9386225,1.71428571 L10.0613775,1.71428571 C9.81904974,1.71428571 9.62720689,1.88883929 9.58681892,2.13526786 L9.22332721,4.74330357 C8.62760468,4.98973214 8.08236712,5.32857143 7.58761451,5.70848214 L5.17443343,4.72276786 C4.95229961,4.640625 4.69987481,4.72276786 4.57871091,4.94866071 L2.65018544,8.35758929 C2.52902154,8.57321429 2.56940951,8.84017857 2.77134935,8.98392857 L4.82103871,10.60625 C4.77055375,10.9142857 4.73016579,11.253125 4.73016579,11.5714286 C4.73016579,11.8897321 4.75035977,12.2285714 4.80084473,12.5366071 L2.75115536,14.1589286 C2.56940951,14.3026786 2.51892455,14.5799107 2.62999146,14.7852679 L4.56861392,18.1941964 C4.68977782,18.4200893 4.94220262,18.4919643 5.16433644,18.4200893 L7.57751752,17.434375 C8.08236712,17.8245536 8.61750769,18.153125 9.21323022,18.3995536 L9.57672193,21.0075893 C9.62720689,21.2540179 9.81904974,21.4285714 10.0613775,21.4285714 L13.9386225,21.4285714 C14.1809503,21.4285714 14.3828901,21.2540179 14.4131811,21.0075893 L14.7766728,18.3995536 C15.3723953,18.153125 15.9176329,17.8245536 16.4123855,17.434375 L18.8255666,18.4200893 C19.0477004,18.5022321 19.3001252,18.4200893 19.4212891,18.1941964 L21.3599115,14.7852679 C21.4810755,14.559375 21.4305905,14.3026786 21.2387476,14.1589286 L19.2092523,12.5366071 Z M12,15.2678571 C10.0007956,15.2678571 8.36508289,13.6044643 8.36508289,11.5714286 C8.36508289,9.53839286 10.0007956,7.875 12,7.875 C13.9992044,7.875 15.6349171,9.53839286 15.6349171,11.5714286 C15.6349171,13.6044643 13.9992044,15.2678571 12,15.2678571 Z"
                                    id="Shape"
                                    fill="#FFFFFF"
                                    fillRule="nonzero"></path>
                            </g>
                        </g>
                    </g>
                </svg>
            </IconStyle>

            <Modal
                open={open}
                onClose={handleClose}
                aria-labelledby="simple-modal-title"
                aria-describedby="simple-modal-description">
                {body}
            </Modal>
        </>
    );
};

SettingsIcon.propTypes = {
    title: PropTypes.string,
};

export default SettingsIcon;<|MERGE_RESOLUTION|>--- conflicted
+++ resolved
@@ -3,17 +3,11 @@
 import styled from 'styled-components';
 import { makeStyles } from '@material-ui/core/styles';
 import Modal from '@material-ui/core/Modal';
-<<<<<<< HEAD
-const IconStyle = styled.div`
-    margin: 1rem 2.5rem 0.5rem 0rem;
-`;
-=======
 
 const IconStyle = styled.div`
     margin: 1rem 2.5rem 0.5rem 0rem;
 `;
 
->>>>>>> 552e8e25
 const SettingsIcon = ({ title }) => {
     function getModalStyle() {
         return {
