--- conflicted
+++ resolved
@@ -16,35 +16,17 @@
         ...props.style,
         cursor: 'pointer',
     };
-<<<<<<< HEAD
     if (visible !== null) {
         return (
             <div style={divStyle} onClick={toggleClickHandler}>
                 <svg
+                    style={{ marginTop: 'auto', marginBottom: 'auto' }}
                     width="32px"
                     height="32px"
                     viewBox="0 0 32 32"
                     version="1.1"
                     xmlns="http://www.w3.org/2000/svg">
                     <title>Side Menu Toggle</title>
-=======
-    return (
-        <div style={divStyle} onClick={toggleClickHandler}>
-            <svg
-                style={{ marginTop: 'auto', marginBottom: 'auto' }}
-                width="32px"
-                height="32px"
-                viewBox="0 0 32 32"
-                version="1.1"
-                xmlns="http://www.w3.org/2000/svg">
-                <title>Side Menu Toggle</title>
-                <g
-                    id="Page-1"
-                    stroke="none"
-                    strokeWidth="1"
-                    fill="none"
-                    fillRule="evenodd">
->>>>>>> 9746a01c
                     <g
                         id="Page-1"
                         stroke="none"
@@ -52,19 +34,26 @@
                         fill="none"
                         fillRule="evenodd">
                         <g
-                            id="collapsible_menu_02"
-                            transform="translate(-1318.000000, -10.000000)">
+                            id="Page-1"
+                            stroke="none"
+                            strokeWidth="1"
+                            fill="none"
+                            fillRule="evenodd">
                             <g
-                                id="menu_open_white_24dp"
-                                transform="translate(1334.000000, 26.000000) rotate(-180.000000) translate(-1334.000000, -26.000000) translate(1318.000000, 10.000000)">
-                                <polygon
-                                    id="Path"
-                                    points="0 0 32 0 32 32 0 32"></polygon>
-                                <path
-                                    d="M4.57142857,24 L21.9047619,24 L21.9047619,21.3333333 L4.57142857,21.3333333 L4.57142857,24 Z M4.57142857,17.3333333 L17.9047619,17.3333333 L17.9047619,14.6666667 L4.57142857,14.6666667 L4.57142857,17.3333333 Z M4.57142857,8 L4.57142857,10.6666667 L21.9047619,10.6666667 L21.9047619,8 L4.57142857,8 Z"
-                                    id="Shape"
-                                    fill="#FFFFFF"
-                                    fillRule="nonzero"></path>
+                                id="collapsible_menu_02"
+                                transform="translate(-1318.000000, -10.000000)">
+                                <g
+                                    id="menu_open_white_24dp"
+                                    transform="translate(1334.000000, 26.000000) rotate(-180.000000) translate(-1334.000000, -26.000000) translate(1318.000000, 10.000000)">
+                                    <polygon
+                                        id="Path"
+                                        points="0 0 32 0 32 32 0 32"></polygon>
+                                    <path
+                                        d="M4.57142857,24 L21.9047619,24 L21.9047619,21.3333333 L4.57142857,21.3333333 L4.57142857,24 Z M4.57142857,17.3333333 L17.9047619,17.3333333 L17.9047619,14.6666667 L4.57142857,14.6666667 L4.57142857,17.3333333 Z M4.57142857,8 L4.57142857,10.6666667 L21.9047619,10.6666667 L21.9047619,8 L4.57142857,8 Z"
+                                        id="Shape"
+                                        fill="#FFFFFF"
+                                        fillRule="nonzero"></path>
+                                </g>
                             </g>
                         </g>
                     </g>
