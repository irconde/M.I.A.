import React from 'react';
import PropTypes from 'prop-types';
import { useDispatch, useSelector } from 'react-redux';
import {
    getReceivedTime,
    toggleCollapsedSideMenu,
} from '../redux/slices/ui/uiSlice';
<<<<<<< HEAD
import { getHasFileOutput } from '../redux/slices/settings/settingsSlice';
import Tooltip from '@mui/material/Tooltip';
=======
import {
    getHasFileOutput,
    getLocalFileOutput,
    getRemoteOrLocal,
} from '../redux/slices/settings/settingsSlice';
import isElectron from 'is-electron';
>>>>>>> ecfd7461

/**
 * Menu toggle icon in TopBar component used to toggle SideMenu component visibility.
 *
 * @component
 *
 */
const MenuToggleIcon = (props) => {
    const dispatch = useDispatch();
    const visible = useSelector(getReceivedTime);
    const hasFileOutput = useSelector(getHasFileOutput);
    const remoteOrLocal = useSelector(getRemoteOrLocal);
    const localFileOutput = useSelector(getLocalFileOutput);
    const desktopMode =
        isElectron() && !remoteOrLocal && localFileOutput !== '';
    const toggleClickHandler = () => {
        dispatch(
            toggleCollapsedSideMenu({
                cornerstone: props.cornerstone,
                desktopMode,
            })
        );
    };
    const divStyle = {
        ...props.style,
        cursor: 'pointer',
    };
    if (visible !== null || hasFileOutput) {
        return (
            <div style={divStyle} onClick={toggleClickHandler}>
                <Tooltip title="Side Menu Toggle" placement="bottom">
                    <svg
                        style={{ marginTop: 'auto', marginBottom: 'auto' }}
                        width="32px"
                        height="32px"
                        viewBox="0 0 32 32"
                        version="1.1"
                        xmlns="http://www.w3.org/2000/svg">
                        <g
                            id="Page-1"
                            stroke="none"
                            strokeWidth="1"
                            fill="none"
                            fillRule="evenodd">
                            <g
                                id="Page-1"
                                stroke="none"
                                strokeWidth="1"
                                fill="none"
                                fillRule="evenodd">
                                <g
                                    id="collapsible_menu_02"
                                    transform="translate(-1318.000000, -10.000000)">
                                    <g
                                        id="menu_open_white_24dp"
                                        transform="translate(1334.000000, 26.000000) rotate(-180.000000) translate(-1334.000000, -26.000000) translate(1318.000000, 10.000000)">
                                        <polygon
                                            id="Path"
                                            points="0 0 32 0 32 32 0 32"></polygon>
                                        <path
                                            d="M4.57142857,24 L21.9047619,24 L21.9047619,21.3333333 L4.57142857,21.3333333 L4.57142857,24 Z M4.57142857,17.3333333 L17.9047619,17.3333333 L17.9047619,14.6666667 L4.57142857,14.6666667 L4.57142857,17.3333333 Z M4.57142857,8 L4.57142857,10.6666667 L21.9047619,10.6666667 L21.9047619,8 L4.57142857,8 Z"
                                            id="Shape"
                                            fill="#FFFFFF"
                                            fillRule="nonzero"></path>
                                    </g>
                                </g>
                            </g>
                        </g>
                    </svg>
                </Tooltip>
            </div>
        );
    } else return null;
};

MenuToggleIcon.propTypes = {
    /**
     * Main cornerstone object, used to resize viewports if needed.
     */
    cornerstone: PropTypes.object,
    /**
     * CSS object used for stylizing SVG container
     */
    style: PropTypes.object,
};

export default MenuToggleIcon;<|MERGE_RESOLUTION|>--- conflicted
+++ resolved
@@ -5,22 +5,23 @@
     getReceivedTime,
     toggleCollapsedSideMenu,
 } from '../redux/slices/ui/uiSlice';
-<<<<<<< HEAD
 import { getHasFileOutput } from '../redux/slices/settings/settingsSlice';
 import Tooltip from '@mui/material/Tooltip';
-=======
 import {
     getHasFileOutput,
     getLocalFileOutput,
     getRemoteOrLocal,
 } from '../redux/slices/settings/settingsSlice';
 import isElectron from 'is-electron';
->>>>>>> ecfd7461
 
 /**
  * Menu toggle icon in TopBar component used to toggle SideMenu component visibility.
  *
  * @component
+ *
+ * @param {PropTypes} props - Expected props: cornerstone<object>, style<object>
+ * @param {CornerstoneObject} cornerstone - Destructured from props -- Main cornerstone object, used to resize viewports if needed.
+ * @param {Object} style - Destructured from props -- CSS object used for stylizing SVG container
  *
  */
 const MenuToggleIcon = (props) => {
