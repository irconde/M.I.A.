import React from 'react';
import PropTypes from 'prop-types';

/**
 * File queue icon in TopBar component next to file annotation drop-down menu.
 *
 * @component
 *
<<<<<<< HEAD
 * @param {string} title Title, shown when hovering queue icon, which is typically "Number of files"
 * @param {Integer} numberOfFiles Number of files in queue
 * @param {Object} style CSS object for styling SVG container
=======
 * @param {string} title - Title shown when hovering queue icon, which is typically "Number of files"
 * @param {Integer} numberOfFiles - Number of files in queue
 * @param {Object} style - CSS object for styling SVG container
>>>>>>> d6928c64
 */
const FileQueueIcon = ({ title, numberOfFiles, style }) => {
    return (
        <div style={style}>
            <svg
                width="32px"
                height="32px"
                viewBox="0 0 32 32"
                version="1.1"
                xmlns="http://www.w3.org/2000/svg">
                <title>{title}</title>
                <g
                    id="ic_file_queue"
                    stroke="none"
                    strokeWidth="1"
                    fill="none"
                    fillRule="evenodd">
                    <g
                        id="recent_actors-24px"
                        transform="translate(1.000000, 0.000000)">
                        <polygon
                            id="Path"
                            points="0 0 32 0 32 32 0 32"></polygon>
                        <path
                            d="M27.2380952,6.66666667 L27.2380952,25.3333333 L30.6666667,25.3333333 L30.6666667,6.66666667 L27.2380952,6.66666667 Z M21.9047619,25.3333333 L25.3333333,25.3333333 L25.3333333,6.66666667 L21.9047619,6.66666667 L21.9047619,25.3333333 Z M18.6666667,6.66666667 L2.66666667,6.66666667 C1.93333333,6.66666667 1.33333333,7.26666667 1.33333333,8 L1.33333333,24 C1.33333333,24.7333333 1.93333333,25.3333333 2.66666667,25.3333333 L18.6666667,25.3333333 C19.4,25.3333333 20,24.7333333 20,24 L20,8 C20,7.26666667 19.4,6.66666667 18.6666667,6.66666667 Z"
                            id="Shape"
                            fill="#FFFFFF"
                            fillRule="nonzero"></path>
                    </g>
                </g>
                <text
                    x="35%"
                    y="53%"
                    fontSize="10pt"
                    fill="black"
                    dominantBaseline="middle"
                    textAnchor="middle"
                    style={{ fontWeight: 600 }}>
                    {numberOfFiles}
                </text>
            </svg>
        </div>
    );
};

FileQueueIcon.propTypes = {
    title: PropTypes.string,
    numberOfFiles: PropTypes.number,
    style: PropTypes.object,
};

export default FileQueueIcon;<|MERGE_RESOLUTION|>--- conflicted
+++ resolved
@@ -6,15 +6,9 @@
  *
  * @component
  *
-<<<<<<< HEAD
- * @param {string} title Title, shown when hovering queue icon, which is typically "Number of files"
- * @param {Integer} numberOfFiles Number of files in queue
- * @param {Object} style CSS object for styling SVG container
-=======
  * @param {string} title - Title shown when hovering queue icon, which is typically "Number of files"
  * @param {Integer} numberOfFiles - Number of files in queue
  * @param {Object} style - CSS object for styling SVG container
->>>>>>> d6928c64
  */
 const FileQueueIcon = ({ title, numberOfFiles, style }) => {
     return (
