--- conflicted
+++ resolved
@@ -6,11 +6,7 @@
  *
  * @component
  *
-<<<<<<< HEAD
- * @param {PropTypes} props Expected props: style (Container CSS style), svgStyle (SVG CSS style)
-=======
  * @param {PropTypes} props - Expected props: style (Container CSS style), svgStyle (SVG CSS style)
->>>>>>> d6928c64
  */
 const ConnectionErrorIcon = (props) => {
     return (
