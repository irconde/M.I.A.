--- conflicted
+++ resolved
@@ -19,35 +19,10 @@
 import TopBar from './components/TopBar';
 import ValidationButtons from './components/ValidationButtons';
 import JSZip from "jszip";
-<<<<<<< HEAD
-import DetectionSet from "./DetectionSet.js";
-import Selection from "./Selection.js";
-import NoFileSign from "./components/NoFileSign.js";
-import randomColor from "randomcolor";
-const COMMAND_SERVER = process.env.REACT_APP_COMMAND_SERVER;
-const FILE_SERVER = "http://127.0.0.1:4002";
-
-// Detection label properties
-const LABEL_FONT = "bold 12px Arial";
-const LABEL_PADDING = 4;
-const DETECTION_COLOR_SELECTED = '#F7B500';
-const DETECTION_COLOR_VALID = '#87bb47';
-const DETECTION_COLOR_INVALID = '#961e13';
-const DETECTION_BORDER = 2;
-const LABEL_TEXT_COLOR = '#FFFFFF'
-const BUTTON_MARGIN_LEFT = 60;
-const BUTTONS_GAP = 120;
-const BUTTON_HEIGHT = 60;
-const LINE_GAP = 40;
-const ALLOWED_HUES = ['blue', 'pink', 'purple', 'orange']
-const ALLOWED_LUMINOSITY = ['light', 'bright', 'dark']
-
-=======
 import DetectionSet from "./DetectionSet";
 import Selection from "./Selection";
 import NoFileSign from "./components/NoFileSign";
 import * as constants from './Constants';
->>>>>>> 3f446680
 
 cornerstoneTools.external.cornerstone = cornerstone;
 cornerstoneTools.external.Hammer = Hammer;
@@ -114,17 +89,11 @@
       fileInQueue: false,
       nextAlgBtnEnabled: false,
       prevAlgBtnEnabled: false,
-<<<<<<< HEAD
-      detectionColors: [],
-      zoomLevel: 1,
-      imageViewport: document.getElementById('dicomImage'),
-=======
       zoomLevelTop: constants.viewportStyle.ZOOM,
       zoomLevelSide: constants.viewportStyle.ZOOM,
       imageViewportTop: document.getElementById('dicomImageLeft'),
       imageViewportSide: document.getElementById('dicomImageRight'),
       singleViewport: true,
->>>>>>> 3f446680
       viewport: cornerstone.getDefaultViewport(null, undefined),
       isConnected: false,
       numOfFilesInQueue: 0,
@@ -585,44 +554,6 @@
     var dd = String(today.getDate()).padStart(2, '0');
     var mm = String(today.getMonth() + 1).padStart(2, '0'); //January is 0!
     var yyyy = today.getFullYear();
-<<<<<<< HEAD
-    let all_detections = [];
-    let class_list = [];
-
-    for(var i=0; i<images.length;i++){
-      if(i===0){
-        const reader = new FileReader();
-        let self = this;
-
-        reader.addEventListener("loadend", function() {
-          const view = new Uint8Array(reader.result);
-          var image = dicomParser.parseDicom(view);
-
-          self.setState({
-            detections: null,
-            currentSelection : {
-              detectionIndex: Selection.NO_SELECTION,
-              detectionSetIndex: 0
-            },
-            threatsCount: image.uint16(Dicos.dictionary['NumberOfAlarmObjects'].tag),
-            algorithm: image.string(Dicos.dictionary['ThreatDetectionAlgorithmandVersion'].tag),
-            type: image.string(Dicos.dictionary['DetectorType'].tag),
-            configuration: image.string(Dicos.dictionary['DetectorConfiguration'].tag),
-            station: image.string(Dicos.dictionary['StationName'].tag),
-            series: image.string(Dicos.dictionary['SeriesDescription'].tag),
-            study: image.string(Dicos.dictionary['StudyDescription'].tag),
-            time: today.getHours() + ":" + today.getMinutes() + ":" + today.getSeconds(),
-            date: mm + '/' + dd + '/' + yyyy
-          });
-        });
-        reader.readAsArrayBuffer(images[i]);
-      }
-
-      const detectionSet = new DetectionSet();
-      const reader = new FileReader();
-      let validations = new Array();
-      let colorsList = new Array();
-=======
 
     const reader = new FileReader();
     reader.addEventListener("loadend", function() {
@@ -642,7 +573,6 @@
       });
     });
     reader.readAsArrayBuffer(imagesLeft[0]);
->>>>>>> 3f446680
 
     for(var i=0; i<imagesLeft.length;i++){
       const readFile = new FileReader();
@@ -678,42 +608,9 @@
           const boundingBoxCoords = Dicos.retrieveBoundingBoxData(threatSequence.items[j]);
           const objectClass = Dicos.retrieveObjectClass(threatSequence.items[j]);
           const confidenceLevel = Utils.decimalToPercentage(Dicos.retrieveConfidenceLevel(threatSequence.items[j]));
-<<<<<<< HEAD
-          validations[j] = 0;
-          class_list.push(Dicos.retrieveObjectClass(threatSequence.items[j]));
-          detectionSet.detections[j] = new Detection(boundingBoxCoords, objectClass, confidenceLevel);
-=======
           self.state.detections[algorithmName].addDetection(new Detection(boundingBoxCoords, objectClass, confidenceLevel, false));
->>>>>>> 3f446680
-        }
-
-        let all_classes = [];
-        for(var m=0;m<class_list.length;m++){
-          if(!all_classes.includes(class_list[m])){
-            all_classes.push(class_list[m]);
-          }
-        }
-
-        let hue = 'orange';
-        let luminosity = 'bright';
-
-        for(var k=0;k<all_classes.length;k++){
-          hue = ALLOWED_HUES[Math.floor(Math.random() * ALLOWED_HUES.length)];
-          luminosity = ALLOWED_LUMINOSITY[Math.floor(Math.random() * ALLOWED_LUMINOSITY.length)];
-          colorsList.push({'class':all_classes[k], 'hue':hue, 'luminosity':luminosity});
         }
       });
-<<<<<<< HEAD
-
-      reader.readAsArrayBuffer(images[i]);
-      all_detections[i] = detectionSet;
-      this.state.validations[i] = validations;
-      this.state.detectionColors = colorsList;
-    }
-    this.state.detectionSetList = all_detections;
-
-    this.updateNavigationBtnState();
-=======
       readFile.readAsArrayBuffer(imagesLeft[i]);
     }
 
@@ -761,7 +658,6 @@
         read.readAsArrayBuffer(imagesRight[k]);
       }
     }
->>>>>>> 3f446680
   }
 
   /**
@@ -803,31 +699,6 @@
     if(this.state.detections === {} || data[this.currentSelection.getAlgorithm()] === undefined){
       return;
     }
-<<<<<<< HEAD
-
-    const threatColors = this.state.detectionColors;
-
-    for(var j=0; j<data[currDataSetIndex].detections.length; j++){
-      const detectionData = data[currDataSetIndex].detections[j];
-
-      let detectionColor = detectionData.selected? DETECTION_COLOR_SELECTED : randomColor({seed: data[currDataSetIndex].detections[j]['class'], hue: 'orange'});
-
-      for(var k=0;k<threatColors.length;k++){
-        if(threatColors[k]['class']===data[currDataSetIndex].detections[j]['class']){
-          detectionColor = detectionData.selected? DETECTION_COLOR_SELECTED : randomColor({seed: threatColors[k]['class'], hue: threatColors[k]['hue'], luminosity: threatColors[k]['luminosity']});
-        }
-      }
-
-      if (!detectionData || detectionData.boundingBox.length < B_BOX_COORDS) return;
-
-      if (validations) {
-        if(validations[j] === "CONFIRM"){
-          detectionColor = detectionData.selected? DETECTION_COLOR_SELECTED : DETECTION_COLOR_VALID;
-        }
-        else if(validations[j] === "REJECT"){
-          detectionColor = detectionData.selected? DETECTION_COLOR_SELECTED : DETECTION_COLOR_INVALID;
-        }
-=======
     let B_BOX_COORDS = 4;
     // TODO. Note that in this version we get the detections of the top view only.
     let detectionList = data[this.currentSelection.getAlgorithm()].getData();
@@ -839,7 +710,6 @@
     } else {
       if (detectionList === null || detectionList.length === 0) {
         return;
->>>>>>> 3f446680
       }
     }
     for(var j = 0; j < detectionList.length; j++) {
