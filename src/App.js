import './App.css';
import React, { Component } from 'react';
import * as cornerstone from 'cornerstone-core';
import * as cornerstoneTools from 'eac-cornerstone-tools';
import dicomParser from 'dicom-parser';
import * as cornerstoneMath from 'cornerstone-math';
import Hammer from 'hammerjs';
import * as cornerstoneWADOImageLoader from 'cornerstone-wado-image-loader';
import * as cornerstoneWebImageLoader from 'cornerstone-web-image-loader';
import ORA from './utils/ORA.js';
import Utils from './utils/Utils.js';
import Dicos from './utils/Dicos.js';
import TapDetector from './utils/TapDetector';
import SideMenu from './components/SideMenu/SideMenu';
import NextButton from './components/SideMenu/NextButton';
import SaveButton from './components/SideMenu/SaveButton';
import TopBar from './components/TopBar/TopBar';
import JSZip from 'jszip';
import NoFileSign from './components/NoFileSign';
import * as constants from './utils/Constants';
import BoundingBoxDrawingTool from './cornerstone-tools/BoundingBoxDrawingTool';
import DetectionMovementTool from './cornerstone-tools/DetectionMovementTool';
import PolygonDrawingTool from './cornerstone-tools/PolygonDrawingTool';
import BoundPolyFAB from './components/FAB/BoundPolyFAB';
import { connect } from 'react-redux';
import { v4 as uuidv4 } from 'uuid';
import socketIOClient from 'socket.io-client';
import {
    setConnected,
    setCurrentProcessingFile,
    setDownload,
    setNumFilesInQueue,
    setProcessingHost,
    setUpload,
} from './redux/slices/server/serverSlice';
import {
    addDetection,
    clearAllSelection,
    deleteDetection,
    editDetectionLabel,
    getSideDetections,
    getTopDetections,
    hasDetectionCoordinatesChanged,
    resetDetections,
    selectDetection,
    selectDetectionSet,
    updateDetection,
    updateDetectionSetVisibility,
    updateDetectionVisibility,
    updateMissMatchedClassName,
    validateDetections,
} from './redux/slices/detections/detectionsSlice';
import {
    colorPickerToggle,
    deleteDetectionUpdate,
    detectionSelectedUpdate,
    emptyAreaClickUpdate,
    exitEditionModeUpdate,
    hideContextMenuUpdate,
    labelSelectedUpdate,
    newFileReceivedUpdate,
    onDragEndWidgetUpdate,
    onLabelEditionEnd,
    onMouseLeaveNoFilesUpdate,
    resetSelectedDetectionBoxesElseUpdate,
    resetSelectedDetectionBoxesUpdate,
    selectConfigInfoUpdate,
    setCurrentFileFormat,
    setInputLabel,
    setLocalFileOpen,
    setReceiveTime,
    toggleCollapsedSideMenu,
    updateCornerstoneMode,
    updateDetectionContextPosition,
    updateEditionMode,
    updateEditLabelPosition,
    updateFABVisibility,
    updateIsDetectionContextVisible,
    updateRecentScroll,
    updateZoomLevels,
    updateZoomLevelSide,
    updateZoomLevelTop,
} from './redux/slices/ui/uiSlice';
import DetectionContextMenu from './components/DetectionContext/DetectionContextMenu';
import EditLabel from './components/EditLabel';
import { buildCocoDataZip } from './utils/Coco';
import { fileOpen, fileSave } from 'browser-fs-access';
import ColorPicker from './components/Color/ColorPicker';
import MetaData from './components/Snackbars/MetaData';
import isElectron from 'is-electron';
import LazyImageMenu from './components/LazyImage/LazyImageMenu';
import SettingsModal from './components/SettingsModal/SettingsModal';
import {
    loadElectronCookie,
    saveSettings,
} from './redux/slices/settings/settingsSlice';

let ipcRenderer;
if (isElectron()) {
    const electron = window.require('electron');
    ipcRenderer = electron.ipcRenderer;
}
const cloneDeep = require('lodash.clonedeep');
cornerstoneTools.external.cornerstone = cornerstone;
cornerstoneTools.external.Hammer = Hammer;
cornerstoneTools.external.cornerstoneMath = cornerstoneMath;
cornerstoneTools.init({
    mouseEnabled: true,
    touchEnabled: true,
});
cornerstoneWADOImageLoader.external.cornerstone = cornerstone;
cornerstoneWADOImageLoader.external.dicomParser = dicomParser;
cornerstoneWADOImageLoader.webWorkerManager.initialize({
    maxWebWorkers: navigator.hardwareConcurrency || 1,
    startWebWorkersOnDemand: true,
    taskConfiguration: {
        decodeTask: {
            initializeCodecsOnStartup: false,
            usePDFJS: false,
            strict: false,
        },
    },
});
cornerstoneWebImageLoader.external.cornerstone = cornerstone;
cornerstone.registerImageLoader('myCustomLoader', Utils.loadImage);
let fetchingFromLocalDirectory = false;
let connectingToCommandServer = false;
//TODO: re-add PropTypes and prop validation
/* eslint-disable react/prop-types */

class App extends Component {
    /**
     * All the related elements of the class are initialized: the callback methods are bound to the class,
     * the state is initialized, a click listener is bound to the image viewport in order to detect click events,
     * a cornerstoneImageRendered listener is bound to the image viewport to trigger some actions in response to the
     * image rendering, and CornerstoneJS Tools are initialized
     *
     * @contructor
     * @param {Object} props
     */
    constructor(props) {
        super(props);
        this.state = {
            configurationInfo: {},
            myOra: new ORA(),
            imageViewportTop: document.getElementById('dicomImageLeft'),
            imageViewportSide: document.getElementById('dicomImageRight'),
            viewport: cornerstone.getDefaultViewport(null, undefined),
            mousePosition: { x: 0, y: 0 },
            activeViewport: 'dicomImageLeft',
            tapDetector: new TapDetector(),
            commandServer: null,
            timer: null,
            thumbnails: null,
        };
        this.getFileFromLocal = this.getFileFromLocal.bind(this);
        this.localDirectoryChangeHandler =
            this.localDirectoryChangeHandler.bind(this);
        this.getFileFromLocalDirectory =
            this.getFileFromLocalDirectory.bind(this);
        this.getSpecificFileFromLocalDirectory =
            this.getSpecificFileFromLocalDirectory.bind(this);
        this.monitorConnectionEvent = this.monitorConnectionEvent.bind(this);
        this.connectToCommandServer = this.connectToCommandServer.bind(this);
        this.sendImageToCommandServer =
            this.sendImageToCommandServer.bind(this);
        this.sendImageToLocalDirectory =
            this.sendImageToLocalDirectory.bind(this);
        this.nextImageClick = this.nextImageClick.bind(this);
        this.onImageRendered = this.onImageRendered.bind(this);
        this.loadAndViewImage = this.loadAndViewImage.bind(this);
        this.loadDICOSdata = this.loadDICOSdata.bind(this);
        this.onTouchStart = this.onTouchStart.bind(this);
        this.onTouchEnd = this.onTouchEnd.bind(this);
        this.onMouseClicked = this.onMouseClicked.bind(this);
        this.onMouseMoved = this.onMouseMoved.bind(this);
        this.onMouseLeave = this.onMouseLeave.bind(this);
        this.onMouseWheel = this.onMouseWheel.bind(this);
        this.resetSelectedDetectionBoxes =
            this.resetSelectedDetectionBoxes.bind(this);
        this.hideContextMenu = this.hideContextMenu.bind(this);
        this.appUpdateImage = this.appUpdateImage.bind(this);
        this.resizeListener = this.resizeListener.bind(this);
        this.recalculateZoomLevel = this.recalculateZoomLevel.bind(this);
        this.onBoundingBoxSelected = this.onBoundingBoxSelected.bind(this);
        this.onPolygonMaskSelected = this.onPolygonMaskSelected.bind(this);
        this.resetCornerstoneTool = this.resetCornerstoneTool.bind(this);
        this.onDragEnd = this.onDragEnd.bind(this);
        this.onNewPolygonMaskCreated = this.onNewPolygonMaskCreated.bind(this);
        this.renderDetectionContextMenu =
            this.renderDetectionContextMenu.bind(this);
        this.getContextMenuPos = this.getContextMenuPos.bind(this);
        this.getEditLabelWidgetPos = this.getEditLabelWidgetPos.bind(this);
        this.selectEditionMode = this.selectEditionMode.bind(this);
        this.editDetectionLabel = this.editDetectionLabel.bind(this);
        this.deleteDetection = this.deleteDetection.bind(this);
        this.startListeningClickEvents =
            this.startListeningClickEvents.bind(this);
        this.stopListeningClickEvents =
            this.stopListeningClickEvents.bind(this);
    }

    /**
     * Houses the code to connect to a server and starts listening for connection events. Lastly it
     * is what trigger to ask for a file from the command server.
     *
     * @param {boolean} update - Optional variable for when the settings changes the command server
     */
    connectToCommandServer(update = false) {
        this.props.setProcessingHost(
            `http://${this.props.remoteIp}:${this.props.remotePort}`
        );
        if (!connectingToCommandServer) {
            connectingToCommandServer = true;
            this.setState(
                {
                    commandServer: socketIOClient(
                        `http://${this.props.remoteIp}:${this.props.remotePort}`,
                        { autoConnect: this.props.autoConnect }
                    ),
                },
                () => {
                    connectingToCommandServer = false;
                    this.state.commandServer.connect();
                    this.monitorConnectionEvent();
                    this.getFileFromCommandServer(update);
                }
            );
        }
    }

    /**
     * Gets called by an update (in changes to props or state). It is called before render(),
     * returning false means we can skip the update. Where returning true means we need to update the render().
     * Namely, this is an edge case for if a user is connected to a server, then decides to use the
     * local mode option, this handles the disconnect.
     *
     * @param {Object} nextProps
     * @param {Object} nextState
     * @returns {boolean} - True, to update. False, to skip the update
     */
    shouldComponentUpdate(nextProps, nextState) {
        if (this.state.thumbnails !== nextState.thumbnails) return true;
        if (
            this.state.commandServer === null &&
            nextProps.remoteOrLocal === true &&
            !nextProps.loadingElectronCookie
        ) {
            this.connectToCommandServer();
            if (
                this.props.loadingElectronCookie !==
                nextProps.loadingElectronCookie
            ) {
                return true;
            } else {
                return false;
            }
        }
        if (
            isElectron() &&
            nextProps.localFileOutput !== '' &&
            !nextProps.loadingElectronCookie &&
            this.props.currentProcessingFile === null &&
            nextProps.currentProcessingFile === null &&
            !fetchingFromLocalDirectory &&
            !nextProps.remoteOrLocal
        ) {
            fetchingFromLocalDirectory = true;
            this.getFileFromLocalDirectory();
            return false;
        }
        if (this.props.firstDisplaySettings !== nextProps.firstDisplaySettings)
            return true;
        if (this.props.fileSuffix !== nextProps.fileSuffix) return true;
        if (this.props.localFileOutput !== nextProps.localFileOutput)
            return true;
        if (this.props.remoteOrLocal !== nextProps.remoteOrLocal) return true;
        if (
            this.props.loadingElectronCookie !== nextProps.loadingElectronCookie
        ) {
            return true;
        }
        if (
            this.props.selectedDetection &&
            this.props.collapsedSideMenu !== nextProps.collapsedSideMenu &&
            !nextProps.displaySummarizedDetections
        ) {
            setTimeout(() => {
                this.renderDetectionContextMenu(
                    Utils.mockCornerstoneEvent(
                        {},
                        this.props.selectedDetection.view ===
                            constants.viewport.TOP
                            ? this.state.imageViewportTop
                            : this.state.imageViewportSide
                    )
                );
            }, 0);
            return true;
        }
        return false;
    }

    /**
     * Invoked after all elements on the page are rendered properly.
     */
    componentDidMount() {
<<<<<<< HEAD
        console.log('componentDidMount()');
=======
        if (isElectron()) {
            this.props.loadElectronCookie();
        }
>>>>>>> 09526339
        // Connect socket servers
        if (
            this.props.firstDisplaySettings === false ||
            this.props.loadingElectronCookie
        ) {
            if (isElectron()) {
                this.localDirectoryChangeHandler();
            }
            if (!this.props.loadingElectronCookie) {
                if (this.props.remoteOrLocal === true) {
                    this.connectToCommandServer();
                } else if (isElectron() && this.props.localFileOutput !== '') {
                    this.getFileFromLocalDirectory();
                }
            }
        }
        this.state.imageViewportTop.addEventListener(
            'cornerstoneimagerendered',
            this.onImageRendered
        );
        this.state.imageViewportTop.addEventListener(
            'cornerstonetoolstouchdragend',
            (event) => {
                this.onDragEnd(event, this.state.imageViewportTop);
            }
        );
        this.state.imageViewportTop.addEventListener(
            'cornerstonetoolsmousedrag',
            this.hideContextMenu
        );
        this.state.imageViewportTop.addEventListener(
            'cornerstonetoolstouchdrag',
            this.hideContextMenu
        );
        this.state.imageViewportTop.addEventListener('mouseup', (event) => {
            const newEvent = Utils.mockCornerstoneEvent(
                event,
                this.state.imageViewportTop
            );
            this.onDragEnd(newEvent, this.state.imageViewportTop);
        });

        this.state.imageViewportTop.addEventListener(
            'cornerstonetoolsmousewheel',
            this.resetSelectedDetectionBoxes
        );

        this.state.imageViewportTop.addEventListener(
            'cornerstonetoolsmousewheel',
            this.onMouseWheel
        );
        this.state.imageViewportTop.addEventListener(
            'cornerstonetoolstouchpinch',
            this.hideContextMenu
        );
        this.state.imageViewportTop.addEventListener(
            constants.events.POLYGON_MASK_CREATED,
            (event) => {
                this.onNewPolygonMaskCreated(
                    event,
                    this.state.imageViewportTop
                );
            }
        );
        this.state.imageViewportSide.addEventListener(
            'cornerstoneimagerendered',
            this.onImageRendered
        );
        this.state.imageViewportSide.addEventListener(
            'cornerstonetoolstouchdragend',
            (event) => {
                this.onDragEnd(event, this.state.imageViewportSide);
            }
        );
        this.state.imageViewportSide.addEventListener(
            'cornerstonetoolsmousedrag',
            this.hideContextMenu
        );
        this.state.imageViewportSide.addEventListener(
            'cornerstonetoolstouchdrag',
            this.hideContextMenu
        );
        this.state.imageViewportSide.addEventListener('mouseup', (event) => {
            const newEvent = Utils.mockCornerstoneEvent(
                event,
                this.state.imageViewportSide
            );
            this.onDragEnd(newEvent, this.state.imageViewportSide);
        });
        this.state.imageViewportSide.addEventListener(
            'cornerstonetoolsmousewheel',
            this.resetSelectedDetectionBoxes
        );

        this.state.imageViewportSide.addEventListener(
            'cornerstonetoolsmousewheel',
            this.onMouseWheel
        );
        this.state.imageViewportSide.addEventListener(
            'cornerstonetoolstouchpinch',
            this.hideContextMenu
        );
        this.state.imageViewportSide.addEventListener(
            constants.events.POLYGON_MASK_CREATED,
            (event) => {
                this.onNewPolygonMaskCreated(
                    event,
                    this.state.imageViewportSide
                );
            }
        );
        this.startListeningClickEvents();
        window.addEventListener('resize', this.resizeListener);

        this.props.updateFABVisibility(this.props.numberOfFilesInQueue > 0);
        this.setupCornerstoneJS(
            this.state.imageViewportTop,
            this.state.imageViewportSide
        );
        document.body.addEventListener('mousemove', this.onMouseMoved);
        document.body.addEventListener('mouseleave', this.onMouseLeave);
    }

    /**
     *  Stops listening input events right before the component is unmounted and destroyed
     */
    componentWillUnmount() {
        this.state.imageViewportTop.removeEventListener(
            'cornerstoneimagerendered',
            this.onImageRendered
        );
        this.state.imageViewportTop.removeEventListener(
            'cornerstonetoolsmousedrag',
            this.resetSelectedDetectionBoxes
        );
        this.state.imageViewportTop.removeEventListener(
            'cornerstonetoolsmousewheel',
            this.resetSelectedDetectionBoxes
        );
        this.state.imageViewportTop.removeEventListener(
            'cornerstonetoolsmousewheel',
            this.onMouseWheel
        );
        this.state.imageViewportTop.removeEventListener(
            'cornerstonetoolstouchpinch',
            this.hideContextMenu
        );
        this.state.imageViewportSide.removeEventListener(
            'cornerstoneimagerendered',
            this.onImageRendered
        );
        this.state.imageViewportSide.removeEventListener(
            'cornerstonetoolsmousedrag',
            this.resetSelectedDetectionBoxes
        );
        this.state.imageViewportSide.removeEventListener(
            'cornerstonetoolsmousewheel',
            this.resetSelectedDetectionBoxes
        );
        this.state.imageViewportSide.removeEventListener(
            'cornerstonetoolsmousewheel',
            this.onMouseWheel
        );
        this.state.imageViewportSide.removeEventListener(
            'cornerstonetoolstouchpinch',
            this.hideContextMenu
        );
        if (this.state.commandServer !== null)
            this.state.commandServer.disconnect();
        this.props.setConnected(false);
        this.stopListeningClickEvents();
        window.removeEventListener('resize', this.resizeListener);
        document.body.removeEventListener('mousemove', this.onMouseMoved);
        document.body.removeEventListener('mouseleave', this.onMouseLeave);
    }

    /**
     * Houses the events for connectivity with the command server.
     */
    async monitorConnectionEvent() {
        if (this.state.commandServer !== null) {
            this.state.commandServer.on('disconnect', () => {
                this.props.setConnected(false);
            });
            this.state.commandServer.on('connect', () => {
                this.props.setConnected(true);
            });
            try {
                this.state.commandServer.on('connect_error', (err) => {
                    if (
                        err.message === 'xhr poll error' ||
                        err.message === 'server error'
                    ) {
                        this.props.setConnected(false);
                        this.state.commandServer.disconnect();
                    }
                });
            } catch (error) {
                this.props.setConnected(false);
                this.state.commandServer.disconnect();
            }
        }
    }

    /**
     * Binds a click event listener to the two cornerstonejs viewports
     */
    startListeningClickEvents() {
        this.state.imageViewportTop.addEventListener(
            'cornerstonetoolsmouseclick',
            this.onMouseClicked
        );
        this.state.imageViewportTop.addEventListener(
            'cornerstonetoolstouchstart',
            this.onTouchStart
        );
        this.state.imageViewportTop.addEventListener(
            'cornerstonetoolstouchend',
            this.onTouchEnd
        );
        this.state.imageViewportSide.addEventListener(
            'cornerstonetoolsmouseclick',
            this.onMouseClicked
        );
        this.state.imageViewportSide.addEventListener(
            'cornerstonetoolstouchstart',
            this.onTouchStart
        );
        this.state.imageViewportSide.addEventListener(
            'cornerstonetoolstouchend',
            this.onTouchEnd
        );
    }

    /**
     * Unbinds a click event listener to the two cornerstonejs viewports
     */
    stopListeningClickEvents() {
        this.state.imageViewportTop.removeEventListener(
            'cornerstonetoolsmouseclick',
            this.onMouseClicked
        );
        this.state.imageViewportTop.removeEventListener(
            'cornerstonetoolstouchstart',
            this.onTouchStart
        );
        this.state.imageViewportTop.removeEventListener(
            'cornerstonetoolstouchend',
            this.onTouchEnd
        );
        this.state.imageViewportSide.removeEventListener(
            'cornerstonetoolsmouseclick',
            this.onMouseClicked
        );
        this.state.imageViewportSide.removeEventListener(
            'cornerstonetoolstouchstart',
            this.onTouchStart
        );
        this.state.imageViewportSide.removeEventListener(
            'cornerstonetoolstouchend',
            this.onTouchEnd
        );
    }

    /**
     * Updates the cornerstoneJS viewports' zoom level according to their width
     */
    recalculateZoomLevel() {
        let canvasElements =
            document.getElementsByClassName('cornerstone-canvas');
        let multipleViewports = canvasElements.length > 1;
        const newZoomLevelTop = Utils.calculateZoomLevel(
            canvasElements[0].style.width
        );
        const newZoomLevelSide = multipleViewports
            ? Utils.calculateZoomLevel(canvasElements[1].style.width)
            : 0;
        const updateImageViewportTop = this.state.imageViewportTop;
        const updateImageViewportSide = this.state.imageViewportSide;
        updateImageViewportTop.scale = newZoomLevelTop;
        updateImageViewportSide.scale = newZoomLevelSide;
        this.props.updateZoomLevels({
            zoomLevelTop: newZoomLevelTop,
            zoomLevelSide: newZoomLevelSide,
        });
        cornerstoneTools.setToolOptions('BoundingBoxDrawing', {
            zoomLevelTop: newZoomLevelTop,
            zoomLevelSide: newZoomLevelSide,
        });
        cornerstoneTools.setToolOptions('DetectionMovementTool', {
            zoomLevelTop: newZoomLevelTop,
            zoomLevelSide: newZoomLevelSide,
        });
    }

    /**
     * Function event listener for the window resize event. If a detection is selected, we clear the detections
     * and hide the buttons.
     *
     * @param {Event} e
     */
    // eslint-disable-next-line no-unused-vars
    resizeListener(e) {
        if (
            isElectron() &&
            !this.props.remoteOrLocal &&
            this.props.localFileOutput !== ''
        ) {
            Utils.calculateViewportDimensions(
                cornerstone,
                this.props.singleViewport,
                this.props.collapsedSideMenu,
                this.props.collapsedLazyMenu,
                true
            );
        } else {
            Utils.calculateViewportDimensions(
                cornerstone,
                this.props.singleViewport,
                this.props.collapsedSideMenu
            );
        }

        if (this.props.selectDetection) {
            this.appUpdateImage();
            if (this.props.deviceType === constants.DEVICE_TYPE.DESKTOP) {
                this.props.clearAllSelection();
            } else {
                // For when a resize event occurs and the device type is tablet or mobile
                if (this.props.editionMode === constants.editionMode.LABEL) {
                    // Re-calculating edit label position for when on a tablet a user edits a label
                    // the on-screen keyboard will cause a re-size event and thus the edit label needs to be re-calculated
                    const editLabelWidgetPosInfo = this.getEditLabelWidgetPos(
                        this.props.selectedDetection
                    );
                    const widgetPosition = {
                        top: editLabelWidgetPosInfo.y,
                        left: editLabelWidgetPosInfo.x,
                    };
                    if (
                        this.props.deviceType === constants.DEVICE_TYPE.TABLET
                    ) {
                        widgetPosition.top -=
                            this.props.selectedDetection.view ===
                            constants.viewport.TOP
                                ? this.props.zoomLevelTop / 5
                                : this.props.zoomLevelSide / 5;
                        if (
                            this.props.selectedDetection.view ===
                            constants.viewport.SIDE
                        ) {
                            widgetPosition.left += 150;
                        }
                    }
                    this.props.updateEditLabelPosition({
                        detectionLabelEditWidth:
                            editLabelWidgetPosInfo.boundingWidth,
                        detectionLabelEditPosition: widgetPosition,
                    });
                }
            }
        }
    }

    /**
     * CornerstoneJS Tools are initialized
     *
     * @param {DOMElement} imageViewportTop - DOM element where the top-view x-ray image is rendered
     * @param {DOMElement} imageViewportSide - DOM element where the side-view x-ray image is rendered
     */
    setupCornerstoneJS(imageViewportTop, imageViewportSide) {
        cornerstone.enable(imageViewportTop);
        cornerstone.enable(imageViewportSide);
        const PanTool = cornerstoneTools.PanTool;
        cornerstoneTools.addTool(PanTool);
        cornerstoneTools.setToolActive('Pan', { mouseButtonMask: 1 });
        const Zoom = cornerstoneTools.ZoomMouseWheelTool;
        cornerstoneTools.addTool(Zoom);
        cornerstoneTools.setToolActive('ZoomMouseWheel', {});
        const ZoomTouchPinchTool = cornerstoneTools.ZoomTouchPinchTool;
        cornerstoneTools.addTool(ZoomTouchPinchTool);
        cornerstoneTools.setToolActive('ZoomTouchPinch', {});
        cornerstoneTools.addTool(BoundingBoxDrawingTool);
        cornerstoneTools.addTool(DetectionMovementTool);
        cornerstoneTools.addTool(PolygonDrawingTool);
        if (
            this.props.cornerstoneMode === constants.cornerstoneMode.ANNOTATION
        ) {
            if (this.props.editionMode === constants.editionMode.BOUNDING) {
                cornerstoneTools.setToolActive('BoundingBoxDrawing', {
                    mouseButtonMask: 1,
                });
            } else if (
                this.props.editionMode === constants.editionMode.POLYGON
            ) {
                cornerstoneTools.setToolActive('PolygonDrawingTool', {
                    mouseButtonMask: 1,
                });
            } else if (this.props.editionMode === constants.editionMode.MOVE) {
                cornerstoneTools.setToolActive('DetectionMovementTool', {
                    mouseButtonMask: 1,
                });
            }
        }
    }

    /**
     * Resets Cornerstone Tools to their default state. Invoked when user leaves annotation or edition mode
     */

    resetCornerstoneTool() {
        cornerstoneTools.clearToolState(
            this.state.imageViewportTop,
            'BoundingBoxDrawing'
        );
        cornerstoneTools.clearToolState(
            this.state.imageViewportTop,
            'DetectionMovementTool'
        );
        cornerstoneTools.clearToolState(
            this.state.imageViewportTop,
            'PolygonDrawingTool'
        );
        if (this.props.singleViewport !== true) {
            cornerstoneTools.clearToolState(
                this.state.imageViewportSide,
                'BoundingBoxDrawing'
            );
            cornerstoneTools.clearToolState(
                this.state.imageViewportSide,
                'DetectionMovementTool'
            );
            cornerstoneTools.clearToolState(
                this.state.imageViewportSide,
                'PolygonDrawingTool'
            );
        }
        cornerstoneTools.setToolOptions('BoundingBoxDrawing', {
            cornerstoneMode: constants.cornerstoneMode.ANNOTATION,
            temporaryLabel: undefined,
        });
        cornerstoneTools.setToolOptions('DetectionMovementTool', {
            cornerstoneMode: constants.cornerstoneMode.ANNOTATION,
            temporaryLabel: undefined,
        });
        cornerstoneTools.setToolOptions('PolygonDrawingTool', {
            cornerstoneMode: constants.cornerstoneMode.ANNOTATION,
            updatingDetection: false,
        });
        cornerstoneTools.setToolDisabled('BoundingBoxDrawing');
        cornerstoneTools.setToolDisabled('DetectionMovementTool');
        cornerstoneTools.setToolDisabled('PolygonDrawingTool');
        cornerstoneTools.setToolActive('Pan', { mouseButtonMask: 1 });
        cornerstoneTools.setToolActive('ZoomMouseWheel', {});
        cornerstoneTools.setToolActive('ZoomTouchPinch', {});
    }

    /**
     * Gets files from command server and loads them once received.
     *
     * @param {boolean} update
     * @returns {Promise}
     */
    async getFileFromCommandServer(update = false) {
        if (
            (this.props.currentProcessingFile === null &&
                this.state.commandServer !== null) ||
            update === true
        ) {
            this.state.commandServer.emit('currentFile', (response) => {
                if (response.status === 'Ok') {
                    this.loadNextImage(
                        response.file,
                        response.fileName,
                        response.numberOfFiles
                    );
                } else {
                    this.onNoImageLeft();
                }
            });
        }
    }

    /**
     * Function called from the TopBar Icon OpenFile. Uses the browser-fs-access library to load a file as a blob. That
     * blob then needs to be converted to base64 to be loaded into the app.
     */
    getFileFromLocal() {
        fileOpen()
            .then((blob) => {
                Utils.blobToBase64(blob).then((b64) => {
                    this.props.setLocalFileOpen(true);
                    this.loadNextImage(b64, blob.name);
                });
            })
            .catch((error) => {
                if (error.name !== 'AbortError') {
                    this.props.setLocalFileOpen(false);
                    console.log(error);
                }
            });
    }

    // TODO: Refactor this
    /**
     * Calls the Electron channel to invoke the next file from the selected file system folder.
     */
    getFileFromLocalDirectory() {
        if (isElectron()) {
            ipcRenderer
                .invoke(
                    constants.Channels.getNextFile,
                    this.props.localFileOutput
                )
                .then((result) => {
                    fetchingFromLocalDirectory = false;
                    this.props.setLocalFileOpen(true);
                    this.loadNextImage(
                        result.file,
                        result.fileName,
                        result.numberOfFiles,
                        result.thumbnails
                    );
                })
                .catch((error) => {
                    fetchingFromLocalDirectory = false;
                    if (
                        error.toString() ===
                        "Error: Error invoking remote method 'get-next-file': End of queue"
                    ) {
                        console.log('end of queue');
                    } else {
                        this.props.setLocalFileOpen(false);
                        this.props.setReceiveTime(null);
                        this.onNoImageLeft();
                    }
                });
        }
    }

    /**
     * Handles changes from a local directory if working with a local workspace
     */
    localDirectoryChangeHandler() {
        // handle a request to update the thumbnails state when the user modifies
        // the dir content in the file system
        if (isElectron()) {
            ipcRenderer.on(constants.Channels.updateFiles, (event, data) => {
                setTimeout(() => {
                    this.setState({ thumbnails: data.thumbnails });
                    this.props.setNumFilesInQueue(data.numberOfFiles);
                }, 450);
            });

            ipcRenderer.on(
                constants.Channels.updateCurrentFile,
                (event, data) => {
                    // no files left
                    if (!data) {
                        this.props.setLocalFileOpen(false);
                        this.props.setReceiveTime(null);
                        this.onNoImageLeft();
                        return;
                    }
                    this.resetSelectedDetectionBoxes();
                    this.props.resetDetections();
                    // load the next image
                    this.props.setLocalFileOpen(true);
                    this.loadNextImage(
                        data.file,
                        data.fileName,
                        data.numberOfFiles,
                        data.thumbnails
                    );
                }
            );
        }
    }

    /**
     * Operates in a similar way to getFileFromLocalDirectory, but it specifies the exact file path instead of a general path.
     * IE D:\images\1_img.ora.
     *
     * @param {string} filePath - String value of specific file path
     */
    getSpecificFileFromLocalDirectory(filePath) {
        if (isElectron()) {
            ipcRenderer
                .invoke(constants.Channels.getSpecificFile, filePath)
                .then((result) => {
                    this.props.setLocalFileOpen(true);
                    this.loadNextImage(
                        result.file,
                        result.fileName,
                        result.numberOfFiles,
                        result.thumbnails
                    );
                })
                .catch((error) => {
                    this.props.setLocalFileOpen(false);
                    this.props.setReceiveTime(null);
                    this.onNoImageLeft();
                });
        }
    }

    /**
     * Emits a new message to send a file to the server
     *
     * @param {Blob} file - File sent to the server
     */
    async sendImageToCommandServer(file) {
        this.props.setUpload(true);
        this.state.commandServer.emit('fileFromClient', {
            file,
            fileFormat: this.props.fileFormat,
            fileSuffix: this.props.fileSuffix,
        });
    }

    /**
     * Sends the needed information to save the current file in the selected this.props.localFileOutput path via
     * Electron channels.
     *
     * @param {Buffer} file
     * @returns {Promise}
     */
    async sendImageToLocalDirectory(file) {
        return new Promise((resolve, reject) => {
            if (isElectron() && this.props.localFileOutput !== '') {
                ipcRenderer
                    .invoke(constants.Channels.saveCurrentFile, {
                        file,
                        fileDirectory: this.props.localFileOutput,
                        fileFormat: this.props.fileFormat,
                        fileName: this.props.currentProcessingFile,
                        fileSuffix: this.props.fileSuffix,
                    })
                    .then((result) => {
                        resolve(result);
                    })
                    .catch((error) => {
                        reject(error);
                    });
            }
        });
    }

    /**
     *  Method invoked when there isn't any file in the file queue. A 'No file' image is displayed instead of the
     *  cornerstoneJs canvas
     */
    onNoImageLeft() {
        let updateImageViewport = this.state.imageViewportTop;
        let updateImageViewportSide = this.state.imageViewportSide;
        updateImageViewport.style.visibility = 'hidden';
        updateImageViewportSide.style.visibility = 'hidden';
        const verticalDivider = document.getElementById('verticalDivider');
        verticalDivider.classList.add('dividerHidden');
        verticalDivider.classList.remove('dividerVisible');
        this.props.setNumFilesInQueue(0);
        this.props.updateFABVisibility(false);
        this.setState({
            imageViewportTop: updateImageViewport,
            imageViewportSide: updateImageViewportSide,
        });
    }

    /**
     * Takes new XML file (image) and does all parsing/pre-processing for detections/images to be loaded.
     * @param {Base64} image - Base-64 encoded string containing all data for annotations/images (Supported file formats: DICOS-TDR, MS COCO)
     * @param {string} fileName - Name of current file being processed. Used to prevent duplicate annotations.
     * @param {number} [numberOfFiles = 0] - Number of files left in queue
     * @param {Array<string>} [thumbnails = null] - Array with string values to the file path of thumbnails,
     * IE:
     * ['D:\images\.thumbnails\1_img.ora_thumbnail.png',
     * 'D:\images\.thumbnails\2_img.ora_thumbnail.png',
     * 'D:\images\.thumbnails\3_img.ora_thumbnail.png']
     */
    loadNextImage(image, fileName, numberOfFiles = 0, thumbnails = null) {
        // Loading a file initially from a local workspace can call loadNextImage twice
        // Which creates duplicate detections. This ensures that the same file is never loaded twice
        if (fileName === this.props.currentProcessingFile) return;
        this.props.setCurrentProcessingFile(fileName);
        const myZip = new JSZip();
        let listOfPromises = [];
        // This is our list of stacks we will append to the myOra object in our promise all
        let listOfStacks = [];

        let contentType;
        // Lets load the compressed ORA file as base64
        myZip.loadAsync(image, { base64: true }).then(() => {
            //First, after loading, we need to check our stack.xml
            myZip
                .file('stack.xml')
                .async('string')
                .then(async (stackFile) => {
                    const parser = new DOMParser();
                    const xmlDoc = parser.parseFromString(
                        stackFile,
                        'text/xml'
                    );
                    const xmlStack = xmlDoc.getElementsByTagName('stack');
                    const xmlImage = xmlDoc.getElementsByTagName('image');
                    const xmlLayer = xmlDoc.getElementsByTagName('layer');

                    const tempFile = xmlLayer[0].getAttribute('src');
                    var fileExtension = tempFile.split('.').pop();

                    const currentFileFormat =
                        xmlImage[0].getAttribute('format');

                    if (
                        currentFileFormat ===
                        constants.SETTINGS.ANNOTATIONS.COCO
                    ) {
                        this.props.setCurrentFileFormat(
                            constants.SETTINGS.ANNOTATIONS.COCO
                        );

                        // We loop through each stack. Creating a new stack object to store our info
                        // for now, we are just grabbing the location of the dicos file in the ora file
                        for (let stackData of xmlStack) {
                            let currentStack = {
                                name: stackData.getAttribute('name'),
                                view: stackData.getAttribute('view'),
                                rawData: [],
                                formattedData: [],
                                blobData: [],
                                arrayBuf: null,
                            };
                            let layerData =
                                stackData.getElementsByTagName('layer');
                            for (let imageSrc of layerData) {
                                currentStack.rawData.push(
                                    imageSrc.getAttribute('src')
                                );
                            }
                            // We have finished creating the current stack's object
                            // add it onto our holder variable for now
                            listOfStacks.push(currentStack);
                        }
                        // Now we loop through the data we have collected
                        // We know the first layer of each stack is pixel data, which we need as an array buffer
                        // Which we got from i===0.
                        for (let j = 0; j < listOfStacks.length; j++) {
                            for (
                                let i = 0;
                                i < listOfStacks[j].rawData.length;
                                i++
                            ) {
                                await myZip
                                    .file(listOfStacks[j].rawData[i])
                                    .async('base64')
                                    .then((imageData) => {
                                        i === 0
                                            ? (contentType = 'image/png')
                                            : (contentType =
                                                  'application/json');
                                        listOfStacks[j].blobData.push({
                                            blob: Utils.b64toBlob(
                                                imageData,
                                                contentType
                                            ),
                                            uuid: uuidv4(),
                                        });
                                    });
                                if (i === 0) {
                                    await myZip
                                        .file(listOfStacks[j].rawData[i])
                                        .async('base64')
                                        .then((imageData) => {
                                            listOfStacks[j].arrayBuf =
                                                Utils.base64ToArrayBuffer(
                                                    imageData
                                                );
                                        });
                                } else {
                                    await myZip
                                        .file(listOfStacks[j].rawData[i])
                                        .async('string')
                                        .then((jsonData) => {
                                            const data = JSON.parse(jsonData);
                                            var combinedData = {};
                                            combinedData = {
                                                algorithm:
                                                    data['info']['algorithm'],
                                                ...data['annotations'][0],
                                            };
                                            listOfStacks[j].formattedData.push(
                                                combinedData
                                            );
                                        });
                                }
                            }
                        }
                        const promiseOfList = Promise.all(listOfPromises);
                        // Once we have all the layers...
                        promiseOfList.then(() => {
                            const updateImageViewportTop =
                                this.state.imageViewportTop;
                            updateImageViewportTop.style.visibility = 'visible';
                            this.setState({
                                imageViewportTop: updateImageViewportTop,
                                thumbnails,
                            });
                            this.state.myOra.stackData = listOfStacks;
                            this.props.newFileReceivedUpdate({
                                singleViewport: listOfStacks.length < 2,
                                receiveTime: Date.now(),
                            });
                            this.props.setNumFilesInQueue(numberOfFiles);
                            Utils.changeViewport(this.props.singleViewport);
                            this.props.resetDetections();
                            this.loadAndViewImage();
                        });
                    } else if (
                        currentFileFormat ===
                            constants.SETTINGS.ANNOTATIONS.TDR ||
                        fileExtension === 'dcs'
                    ) {
                        this.props.setCurrentFileFormat(
                            constants.SETTINGS.ANNOTATIONS.TDR
                        );
                        // We loop through each stack. Creating a new stack object to store our info
                        // for now, we are just grabbing the location of the dicos file in the ora file
                        for (let stackData of xmlStack) {
                            let currentStack = {
                                name: stackData.getAttribute('name'),
                                view: stackData.getAttribute('view'),
                                rawData: [],
                                blobData: [],
                                pixelData: null,
                            };
                            let layerData =
                                stackData.getElementsByTagName('layer');
                            for (let imageSrc of layerData) {
                                currentStack.rawData.push(
                                    imageSrc.getAttribute('src')
                                );
                            }
                            // We have finished creating the current stack's object
                            // add it onto our holder variable for now
                            listOfStacks.push(currentStack);
                        }
                        // Now we loop through the data we have collected
                        // We know the first layer of each stack is pixel data, which we need as an array buffer
                        // Which we got from i===0.
                        // No matter what however, every layer gets converted a blob and added to the data set
                        for (let j = 0; j < listOfStacks.length; j++) {
                            for (
                                let i = 0;
                                i < listOfStacks[j].rawData.length;
                                i++
                            ) {
                                await myZip
                                    .file(listOfStacks[j].rawData[i])
                                    .async('base64')
                                    .then((imageData) => {
                                        if (i === 0)
                                            listOfStacks[j].pixelData =
                                                Utils.base64ToArrayBuffer(
                                                    imageData
                                                );
                                        listOfStacks[j].blobData.push({
                                            blob: Utils.b64toBlob(imageData),
                                            uuid: uuidv4(),
                                        });
                                    });
                            }
                        }
                        const promiseOfList = Promise.all(listOfPromises);
                        // Once we have all the layers...
                        promiseOfList.then(() => {
                            const updateImageViewportTop =
                                this.state.imageViewportTop;
                            updateImageViewportTop.style.visibility = 'visible';
                            this.setState({
                                imageViewportTop: updateImageViewportTop,
                                thumbnails,
                            });
                            this.state.myOra.stackData = listOfStacks;
                            this.props.newFileReceivedUpdate({
                                singleViewport: listOfStacks.length < 2,
                                receiveTime: Date.now(),
                            });
                            this.props.setNumFilesInQueue(numberOfFiles);
                            Utils.changeViewport(this.props.singleViewport);
                            this.props.resetDetections();
                            this.loadAndViewImage();
                        });
                    } else {
                        return null;
                    }
                });
        });
    }

    /**
     * When the operator taps next, we send to the file server to remove the
     * current image, then when that is complete, we send the image to the command
     * server. Finally, calling getNextImage to display another image if there is one
     * @param {Event} e The event object being fired which caused your function to be executed
     *
     */
    nextImageClick(e) {
        this.props.validateDetections();
        if (
            this.props.annotationsFormat === constants.SETTINGS.ANNOTATIONS.COCO
        ) {
            // Convert to MS COCO
            const viewports = [this.state.imageViewportTop];
            if (this.props.singleViewport === false)
                viewports.push(this.state.imageViewportSide);
            buildCocoDataZip(
                this.state.myOra,
                this.props.detections,
                viewports,
                cornerstone,
                this.props.currentFileFormat
            ).then((cocoZip) => {
                if (this.props.remoteOrLocal === true) {
                    cocoZip
                        .generateAsync({ type: 'nodebuffer' })
                        .then((file) => {
                            this.sendImageToCommandServer(file)
                                .then(
                                    // eslint-disable-next-line no-unused-vars
                                    (res) => {
                                        this.props.setCurrentProcessingFile(
                                            null
                                        );
                                        this.props.resetDetections();
                                        this.resetSelectedDetectionBoxes(e);
                                        this.props.setUpload(false);
                                        this.getFileFromCommandServer();
                                    }
                                )
                                .catch((error) => console.log(error));
                        })
                        .catch((error) => console.log(error));
                } else {
                    if (isElectron() && this.props.localFileOutput !== '') {
                        cocoZip
                            .generateAsync({ type: 'nodebuffer' })
                            .then((file) => {
                                this.sendImageToLocalDirectory(file)
                                    .then(() => {
                                        this.setState({
                                            myOra: new ORA(),
                                        });
                                        this.props.setCurrentProcessingFile(
                                            null
                                        );
                                        this.resetSelectedDetectionBoxes(e);
                                        this.props.resetDetections();
                                        this.props.setReceiveTime(null);
                                    })
                                    .catch((error) => {
                                        console.log(error);
                                    });
                            })
                            .catch((error) => console.log(error));
                    } else if (isElectron()) {
                        cocoZip
                            .generateAsync({ type: 'nodebuffer' })
                            .then((file) => {
                                ipcRenderer
                                    .invoke(
                                        constants.Channels.saveIndFile,
                                        file
                                    )
                                    .then((result) => {
                                        this.setState({
                                            myOra: new ORA(),
                                        });
                                        this.props.setCurrentProcessingFile(
                                            null
                                        );
                                        this.resetSelectedDetectionBoxes(e);
                                        this.props.resetDetections();
                                        this.props.setLocalFileOpen(false);
                                        this.props.setReceiveTime(null);
                                        this.onNoImageLeft();
                                    })
                                    .catch((error) => {
                                        console.log(error);
                                    });
                            })
                            .catch((error) => console.log(error));
                    } else {
                        cocoZip.generateAsync({ type: 'blob' }).then((file) => {
                            fileSave(file, {
                                fileName: `1${this.props.fileSuffix}.${
                                    this.props.fileFormat ===
                                    constants.SETTINGS.OUTPUT_FORMATS.ORA
                                        ? 'ora'
                                        : 'zip'
                                }`,
                            })
                                .then(() => {
                                    this.setState({
                                        myOra: new ORA(),
                                    });

                                    this.props.setCurrentProcessingFile(null);
                                    this.resetSelectedDetectionBoxes(e);
                                    this.props.resetDetections();
                                    this.props.setReceiveTime(null);
                                    this.props.setLocalFileOpen(false);
                                    this.onNoImageLeft();
                                })
                                .catch((error) => console.log(error));
                        });
                    }
                }
            });
        } else if (
            this.props.annotationsFormat ===
            constants.SETTINGS.ANNOTATIONS.PASCAL
        ) {
            // Convert to PASCAL
        } else if (
            this.props.annotationsFormat === constants.SETTINGS.ANNOTATIONS.TDR
        ) {
            const stackXML = document.implementation.createDocument(
                '',
                '',
                null
            );
            const prolog = '<?xml version="1.0" encoding="utf-8"?>';
            const imageElem = stackXML.createElement('image');
            imageElem.setAttribute(
                'format',
                constants.SETTINGS.ANNOTATIONS.TDR
            );
            const mimeType = new Blob(['image/openraster'], {
                type: 'text/plain;charset=utf-8',
            });
            const newOra = new JSZip();
            newOra.file('mimetype', mimeType, { compression: null });
            let stackCounter = 1;
            let annotationID = 1;
            const listOfPromises = [];

            const viewports = [this.state.imageViewportTop];
            if (this.props.singleViewport === false)
                viewports.push(this.state.imageViewportSide);
            // Loop through each stack, being either top or side currently
            this.state.myOra.stackData.forEach((stack) => {
                const stackElem = stackXML.createElement('stack');
                stackElem.setAttribute(
                    'name',
                    `SOP Instance UID #${stackCounter}`
                );
                stackElem.setAttribute('view', stack.view);
                const pixelLayer = stackXML.createElement('layer');
                // We always know the first element in the stack.blob data is pixel element
                pixelLayer.setAttribute(
                    'src',
                    `data/${stack.view}_pixel_data.dcs`
                );
                if (
                    this.props.currentFileFormat ===
                    constants.SETTINGS.ANNOTATIONS.TDR
                ) {
                    newOra.file(
                        `data/${stack.view}_pixel_data.dcs`,
                        stack.blobData[0].blob
                    );
                } else if (
                    this.props.currentFileFormat ===
                    constants.SETTINGS.ANNOTATIONS.COCO
                ) {
                    const tdrPromise = Dicos.pngToDicosPixelData(
                        cornerstone,
                        stack.view === constants.viewport.TOP
                            ? viewports[0]
                            : viewports[1]
                    ).then((blob) => {
                        newOra.file(`data/${stack.view}_pixel_data.dcs`, blob);
                    });
                    listOfPromises.push(tdrPromise);
                }
                const topStackIndex = this.state.myOra.stackData.findIndex(
                    (stack) => {
                        return constants.viewport.TOP === stack.view;
                    }
                );
                const sideStackIndex = this.state.myOra.stackData.findIndex(
                    (stack) => {
                        return constants.viewport.SIDE === stack.view;
                    }
                );
                stackElem.appendChild(pixelLayer);
                if (stack.view === 'top') {
                    // Loop through each detection and only the top view of the detection
                    const topDetections = getTopDetections(
                        this.props.detections
                    );
                    for (let j = 0; j < topDetections.length; j++) {
                        let threatPromise = Dicos.detectionObjectToBlob(
                            topDetections[j],
                            this.state.myOra.stackData[topStackIndex]
                                .blobData[0].blob,
                            this.props.currentFileFormat
                        ).then((threatBlob) => {
                            newOra.file(
                                `data/top_threat_detection_${annotationID}.dcs`,
                                threatBlob
                            );
                            let newLayer = stackXML.createElement('layer');
                            newLayer.setAttribute(
                                'src',
                                `data/top_threat_detection_${annotationID}.dcs`
                            );
                            stackElem.appendChild(newLayer);
                            annotationID++;
                        });
                        listOfPromises.push(threatPromise);
                    }
                    // Loop through each detection and only the side view of the detection
                } else if (stack.view === 'side') {
                    const sideDetections = getSideDetections(
                        this.props.detections
                    );
                    for (let i = 0; i < sideDetections.length; i++) {
                        let threatPromise = Dicos.detectionObjectToBlob(
                            sideDetections[i],
                            this.state.myOra.stackData[sideStackIndex]
                                .blobData[0].blob,
                            this.props.currentFileFormat
                        ).then((threatBlob) => {
                            newOra.file(
                                `data/side_threat_detection_${annotationID}.dcs`,
                                threatBlob
                            );
                            let newLayer = stackXML.createElement('layer');
                            newLayer.setAttribute(
                                'src',
                                `data/side_threat_detection_${annotationID}.dcs`
                            );
                            stackElem.appendChild(newLayer);
                            annotationID++;
                        });
                        listOfPromises.push(threatPromise);
                    }
                }
                stackCounter++;
                imageElem.appendChild(stackElem);
            });
            const promiseOfList = Promise.all(listOfPromises);
            promiseOfList.then(() => {
                stackXML.appendChild(imageElem);

                newOra.file(
                    'stack.xml',
                    new Blob(
                        [
                            prolog +
                                new XMLSerializer().serializeToString(stackXML),
                        ],
                        { type: 'application/xml ' }
                    )
                );
                if (this.props.remoteOrLocal === true) {
                    newOra
                        .generateAsync({ type: 'nodebuffer' })
                        .then((file) => {
                            this.props.setCurrentProcessingFile(null);
                            this.setState(
                                {
                                    myOra: new ORA(),
                                },
                                () => this.props.resetDetections()
                            );
                            this.sendImageToCommandServer(file)
                                .then(
                                    // eslint-disable-next-line no-unused-vars
                                    (res) => {
                                        this.resetSelectedDetectionBoxes(e);
                                        this.props.setUpload(false);
                                        this.getFileFromCommandServer();
                                        this.props.setReceiveTime(null);
                                    }
                                )
                                .catch((error) => console.log(error));
                        })
                        .catch((error) => console.log(error));
                } else {
                    if (isElectron() && this.props.localFileOutput !== '') {
                        newOra
                            .generateAsync({ type: 'nodebuffer' })
                            .then((file) => {
                                this.sendImageToLocalDirectory(file)
                                    .then(() => {
                                        this.setState({
                                            myOra: new ORA(),
                                        });
                                        this.props.setCurrentProcessingFile(
                                            null
                                        );
                                        this.resetSelectedDetectionBoxes(e);
                                        this.props.resetDetections();
                                        this.props.setReceiveTime(null);
                                    })
                                    .catch((error) => {
                                        console.log(error);
                                    });
                            })
                            .catch((error) => console.log(error));
                    } else if (isElectron()) {
                        newOra
                            .generateAsync({ type: 'nodebuffer' })
                            .then((file) => {
                                ipcRenderer
                                    .invoke(
                                        constants.Channels.saveIndFile,
                                        file
                                    )
                                    .then((result) => {
                                        this.setState({
                                            myOra: new ORA(),
                                        });
                                        this.props.setCurrentProcessingFile(
                                            null
                                        );
                                        this.resetSelectedDetectionBoxes(e);
                                        this.props.resetDetections();
                                        this.props.setLocalFileOpen(false);
                                        this.props.setReceiveTime(null);
                                        this.onNoImageLeft();
                                    })
                                    .catch((error) => {
                                        console.log(error);
                                    });
                            })
                            .catch((error) => console.log(error));
                    } else {
                        newOra.generateAsync({ type: 'blob' }).then((file) => {
                            fileSave(file, {
                                fileName: `1${this.props.fileSuffix}.${
                                    this.props.fileFormat ===
                                    constants.SETTINGS.OUTPUT_FORMATS.ORA
                                        ? 'ora'
                                        : 'zip'
                                }`,
                            })
                                .then(() => {
                                    this.setState({
                                        myOra: new ORA(),
                                    });

                                    this.props.setCurrentProcessingFile(null);
                                    this.resetSelectedDetectionBoxes(e);
                                    this.props.resetDetections();
                                    this.props.setLocalFileOpen(false);
                                    this.props.setReceiveTime(null);
                                    this.onNoImageLeft();
                                })
                                .catch((error) => console.log(error));
                        });
                    }
                }
            });
        }
    }

    /**
     * Loads pixel data from a DICOS+TDR file using CornerstoneJS. It invokes the displayDICOSinfo method in order
     * to render the image and pull the detection-specific data.
     */
    loadAndViewImage() {
        let dataImagesLeft = [];
        let dataImagesRight = [];
        if (
            this.props.currentFileFormat === constants.SETTINGS.ANNOTATIONS.TDR
        ) {
            this.displayDICOSimage();

            // all other images do not have pixel data -- cornerstoneJS will fail and send an error
            // if pixel data is missing in the dicom/dicos file. To parse out only the data,
            // we use dicomParser instead. For each .dcs file found at an index spot > 1, load
            // the file data and call loadDICOSdata() to store the data in a DetectionSet
            if (this.state.myOra.stackData[0].blobData.length === 1) {
                dataImagesLeft[0] = this.state.myOra.stackData[0].blobData[0];
            } else {
                dataImagesLeft = this.state.myOra.stackData[0].blobData;
            }
            if (this.props.singleViewport === false) {
                if (this.state.myOra.stackData[1] !== undefined) {
                    dataImagesRight = this.state.myOra.stackData[1].blobData;
                }
            }
            this.loadDICOSdata(dataImagesLeft, dataImagesRight);
        } else if (
            this.props.currentFileFormat === constants.SETTINGS.ANNOTATIONS.COCO
        ) {
            this.displayCOCOimage();
            this.loadCOCOdata();
        }
    }

    /**
     * Renders the top and side view x-ray images when annotations are encoded as JSON files with the MS COCO format.
     */
    async displayCOCOimage() {
        // the first image has the pixel data so prepare it to be displayed using cornerstoneJS
        const self = this;

        let imageId = 'coco:0';
        Utils.loadImage(imageId, self.state.myOra.stackData[0].arrayBuf).then(
            function (image) {
                const viewport = cornerstone.getDefaultViewportForImage(
                    self.state.imageViewportTop,
                    image
                );
                viewport.translation.y = constants.viewportStyle.ORIGIN;
                viewport.scale = self.props.zoomLevelTop;
                // eslint-disable-next-line react/no-direct-mutation-state
                if (viewport.displayedArea !== undefined)
                    self.state.myOra.stackData[0].dimensions =
                        viewport.displayedArea.brhc;
                self.setState({ viewport: viewport });
                cornerstone.displayImage(
                    self.state.imageViewportTop,
                    image,
                    viewport
                );
            }
        );
        imageId = 'coco:1';
        if (this.props.singleViewport === false) {
            const updatedImageViewportSide = this.state.imageViewportSide;
            updatedImageViewportSide.style.visibility = 'visible';
            this.setState({ imageViewportSide: updatedImageViewportSide });
            Utils.loadImage(
                imageId,
                self.state.myOra.stackData[1].arrayBuf
            ).then(function (image) {
                const viewport = cornerstone.getDefaultViewportForImage(
                    self.state.imageViewportSide,
                    image
                );
                // eslint-disable-next-line react/no-direct-mutation-state
                if (viewport.displayedArea !== undefined)
                    self.state.myOra.stackData[1].dimensions =
                        viewport.displayedArea.brhc;
                viewport.translation.y = constants.viewportStyle.ORIGIN;
                viewport.scale = self.props.zoomLevelSide;
                self.setState({ viewport: viewport });
                cornerstone.displayImage(
                    self.state.imageViewportSide,
                    image,
                    viewport
                );
            });
        }
        if (
            isElectron() &&
            !this.props.remoteOrLocal &&
            this.props.localFileOutput !== ''
        ) {
            Utils.calculateViewportDimensions(
                cornerstone,
                this.props.singleViewport,
                this.props.collapsedSideMenu,
                this.props.collapsedLazyMenu,
                true
            );
        } else {
            Utils.calculateViewportDimensions(
                cornerstone,
                this.props.singleViewport,
                this.props.collapsedSideMenu
            );
        }
        this.recalculateZoomLevel();
    }

    /**
     * Renders the top and side view x-ray images when encoded in DICOS+TDR files
     */
    displayDICOSimage() {
        // the first image has the pixel data so prepare it to be displayed using cornerstoneJS
        const self = this;
        const pixelDataTop = cornerstoneWADOImageLoader.wadouri.fileManager.add(
            self.state.myOra.stackData[0].blobData[0].blob
        );

        cornerstone.loadImage(pixelDataTop).then(function (image) {
            const viewport = cornerstone.getDefaultViewportForImage(
                self.state.imageViewportTop,
                image
            );
            viewport.translation.y = constants.viewportStyle.ORIGIN;
            viewport.scale = self.props.zoomLevelTop;
            // eslint-disable-next-line react/no-direct-mutation-state
            if (viewport.displayedArea !== undefined)
                self.state.myOra.stackData[0].dimensions =
                    viewport.displayedArea.brhc;
            self.setState({ viewport: viewport });
            cornerstone.displayImage(
                self.state.imageViewportTop,
                image,
                viewport
            );
        });
        if (this.props.singleViewport === false) {
            const updatedImageViewportSide = this.state.imageViewportSide;
            updatedImageViewportSide.style.visibility = 'visible';
            this.setState({ imageViewportSide: updatedImageViewportSide });

            const pixelDataSide =
                cornerstoneWADOImageLoader.wadouri.fileManager.add(
                    self.state.myOra.stackData[1].blobData[0].blob
                );
            cornerstone.loadImage(pixelDataSide).then(function (image) {
                const viewport = cornerstone.getDefaultViewportForImage(
                    self.state.imageViewportSide,
                    image
                );
                // eslint-disable-next-line react/no-direct-mutation-state
                if (viewport.displayedArea !== undefined)
                    self.state.myOra.stackData[1].dimensions =
                        viewport.displayedArea.brhc;
                viewport.translation.y = constants.viewportStyle.ORIGIN;
                viewport.scale = self.props.zoomLevelSide;
                self.setState({ viewport: viewport });
                cornerstone.displayImage(
                    self.state.imageViewportSide,
                    image,
                    viewport
                );
            });
        }
        if (
            isElectron() &&
            !this.props.remoteOrLocal &&
            this.props.localFileOutput !== ''
        ) {
            Utils.calculateViewportDimensions(
                cornerstone,
                this.props.singleViewport,
                this.props.collapsedSideMenu,
                this.props.collapsedLazyMenu,
                true
            );
        } else {
            Utils.calculateViewportDimensions(
                cornerstone,
                this.props.singleViewport,
                this.props.collapsedSideMenu
            );
        }
        this.recalculateZoomLevel();
    }

    /**
     * Pulls all the data regarding the threat detections from a file formatted according to the MS COCO standard.
     */
    loadCOCOdata() {
        const self = this;
        const imagesLeft = self.state.myOra.stackData[0].formattedData;

        for (let i = 0; i < imagesLeft.length; i++) {
            let polygonMask = [];
            imagesLeft[i].bbox[2] =
                imagesLeft[i].bbox[0] + imagesLeft[i].bbox[2];
            imagesLeft[i].bbox[3] =
                imagesLeft[i].bbox[1] + imagesLeft[i].bbox[3];
            let boundingBox = imagesLeft[i].bbox;
            let binaryMask = [
                [],
                [boundingBox[0], boundingBox[1]],
                [
                    boundingBox[2] - boundingBox[0],
                    boundingBox[3] - boundingBox[1],
                ],
            ];
            if (imagesLeft[i].segmentation.length > 0) {
                const polygonXY = Utils.coordArrayToPolygonData(
                    imagesLeft[i].segmentation[0]
                );
                polygonMask = Utils.polygonDataToXYArray(
                    polygonXY,
                    boundingBox
                );
                binaryMask = Utils.polygonToBinaryMask(polygonMask);
            }
            let detUuid = uuidv4();
            self.props.addDetection({
                algorithm: imagesLeft[i].algorithm,
                className: imagesLeft[i].className,
                confidence: imagesLeft[i].confidence,
                view: constants.viewport.TOP,
                boundingBox,
                binaryMask,
                polygonMask,
                uuid: detUuid,
                detectionFromFile: true,
            });
            imagesLeft[i].id = detUuid;
        }

        if (this.props.singleViewport === false) {
            const imagesRight = self.state.myOra.stackData[1].formattedData;

            for (var j = 0; j < imagesRight.length; j++) {
                let polygonMask = [];
                imagesRight[j].bbox[2] =
                    imagesRight[j].bbox[0] + imagesRight[j].bbox[2];
                imagesRight[j].bbox[3] =
                    imagesRight[j].bbox[1] + imagesRight[j].bbox[3];
                let boundingBox = imagesLeft[j].bbox;
                let binaryMask = [
                    [],
                    [boundingBox[0], boundingBox[1]],
                    [
                        boundingBox[2] - boundingBox[0],
                        boundingBox[3] - boundingBox[1],
                    ],
                ];
                if (imagesLeft[j].segmentation.length > 0) {
                    const polygonXY = Utils.coordArrayToPolygonData(
                        imagesLeft[j].segmentation[0]
                    );
                    polygonMask = Utils.polygonDataToXYArray(
                        polygonXY,
                        boundingBox
                    );
                    binaryMask = Utils.polygonToBinaryMask(polygonMask);
                }
                let detUuid = uuidv4();

                self.props.addDetection({
                    algorithm: imagesRight[j].algorithm,
                    className: imagesRight[j].className,
                    confidence: imagesRight[j].confidence,
                    view: constants.viewport.SIDE,
                    boundingBox,
                    binaryMask,
                    polygonMask,
                    uuid: detUuid,
                    detectionFromFile: true,
                });
                imagesRight[j].id = detUuid;
            }
        }
    }

    /**
     * Parses a DICOS+TDR file to pull all the data regarding threat detections
     *
     * @param {Array} imagesLeft - List of DICOS+TDR data from algorithm
     * @param {Array} imagesRight - List of DICOS+TDR data from algorithm
     */
    loadDICOSdata(imagesLeft, imagesRight) {
        const self = this;
        const reader = new FileReader();
        reader.addEventListener('loadend', function () {
            const view = new Uint8Array(reader.result);
            var image = dicomParser.parseDicom(view);
            self.props.selectConfigInfoUpdate({
                detectorType: image.string(
                    Dicos.dictionary['DetectorType'].tag
                ),
                detectorConfigType: image.string(
                    Dicos.dictionary['DetectorConfiguration'].tag
                ),
                seriesType: image.string(
                    Dicos.dictionary['SeriesDescription'].tag
                ),
                studyType: image.string(
                    Dicos.dictionary['StudyDescription'].tag
                ),
            });
        });
        reader.readAsArrayBuffer(imagesLeft[0].blob);
        for (let i = 0; i < imagesLeft.length; i++) {
            const readFile = new FileReader();
            readFile.addEventListener('loadend', function () {
                const view = new Uint8Array(readFile.result);
                var image = dicomParser.parseDicom(view);

                let threatsCount = image.uint16(
                    Dicos.dictionary['NumberOfAlarmObjects'].tag
                );
                let algorithmName = image.string(
                    Dicos.dictionary['ThreatDetectionAlgorithmandVersion'].tag
                );
                // Threat Sequence information
                const threatSequence = image.elements.x40101011;
                if (threatSequence == null) {
                    return;
                }
                if (
                    image.uint16(
                        Dicos.dictionary['NumberOfAlarmObjects'].tag
                    ) === 0 ||
                    image.uint16(
                        Dicos.dictionary['NumberOfAlarmObjects'].tag
                    ) === undefined
                ) {
                    return;
                }
                // for every threat found, create a new Detection object and store all Detection
                // objects in a DetectionSet object
                for (var j = 0; j < threatsCount; j++) {
                    const boundingBoxCoords = Dicos.retrieveBoundingBoxData(
                        threatSequence.items[j]
                    );
                    let objectClass = Dicos.retrieveObjectClass(
                        threatSequence.items[j]
                    );
                    const confidenceLevel = Utils.decimalToPercentage(
                        Dicos.retrieveConfidenceLevel(threatSequence.items[j])
                    );
                    const maskData = Dicos.retrieveMaskData(
                        threatSequence.items[j],
                        image
                    );
                    self.props.addDetection({
                        algorithm: algorithmName,
                        className: objectClass,
                        confidence: confidenceLevel,
                        view: constants.viewport.TOP,
                        boundingBox: boundingBoxCoords,
                        binaryMask: maskData,
                        polygonMask: [],
                        uuid: imagesLeft[i].uuid,
                        detectionFromFile: true,
                    });
                }
            });
            readFile.readAsArrayBuffer(imagesLeft[i].blob);
        }

        if (this.props.singleViewport === false) {
            for (var k = 0; k < imagesRight.length; k++) {
                const read = new FileReader();
                let currentRightImage = imagesRight[k];
                read.addEventListener('loadend', function () {
                    const view = new Uint8Array(read.result);
                    var image = dicomParser.parseDicom(view);

                    let threatsCount = image.uint16(
                        Dicos.dictionary['NumberOfAlarmObjects'].tag
                    );
                    let algorithmName = image.string(
                        Dicos.dictionary['ThreatDetectionAlgorithmandVersion']
                            .tag
                    );
                    // Threat Sequence information
                    const threatSequence = image.elements.x40101011;
                    if (threatSequence == null) {
                        return;
                    }
                    if (
                        image.uint16(
                            Dicos.dictionary['NumberOfAlarmObjects'].tag
                        ) === 0 ||
                        image.uint16(
                            Dicos.dictionary['NumberOfAlarmObjects'].tag
                        ) === undefined
                    ) {
                        return;
                    }
                    // for every threat found, create a new Detection object and store all Detection
                    // objects in a DetectionSet object
                    for (var m = 0; m < threatsCount; m++) {
                        const boundingBoxCoords = Dicos.retrieveBoundingBoxData(
                            threatSequence.items[m]
                        );
                        const objectClass = Dicos.retrieveObjectClass(
                            threatSequence.items[m]
                        );
                        const confidenceLevel = Utils.decimalToPercentage(
                            Dicos.retrieveConfidenceLevel(
                                threatSequence.items[m]
                            )
                        );
                        const maskData = Dicos.retrieveMaskData(
                            threatSequence.items[m],
                            image
                        );
                        self.props.addDetection({
                            algorithm: algorithmName,
                            className: objectClass,
                            confidence: confidenceLevel,
                            view: constants.viewport.SIDE,
                            boundingBox: boundingBoxCoords,
                            binaryMask: maskData,
                            polygonMask: [],
                            uuid: currentRightImage.uuid,
                            detectionFromFile: true,
                        });
                    }
                });
                read.readAsArrayBuffer(imagesRight[k].blob);
            }
        }
    }

    /**
     * Callback automatically invoked when CornerstoneJS renders a new image. It triggers the rendering of
     * the several annotations associated to the image
     *
     * @param {Event} e
     */
    onImageRendered(e) {
        const eventData = e.detail;
        const context = eventData.canvasContext;
        if (eventData.element.id === 'dicomImageLeft') {
            let detections = [];
            if (!this.props.displaySummarizedDetections) {
                this.props.detections.forEach((det) => {
                    if (det.view === constants.viewport.TOP)
                        detections.push(det);
                });
            } else {
                this.props.summarizedDetections.forEach((det) => {
                    if (det.view === constants.viewport.TOP)
                        detections.push(det);
                });
            }
            if (this.props.zoomLevelTop !== eventData.viewport.scale) {
                this.props.updateZoomLevelTop(eventData.viewport.scale);
                cornerstoneTools.setToolOptions('BoundingBoxDrawing', {
                    zoomLevelTop: eventData.viewport.scale,
                });
                cornerstoneTools.setToolOptions('DetectionMovementTool', {
                    zoomLevelTop: eventData.viewport.scale,
                });
            }
            if (
                this.props.cornerstoneMode ===
                    constants.cornerstoneMode.ANNOTATION &&
                this.state.activeViewport === 'dicomImageLeft'
            ) {
                this.renderCrosshair(context, e.currentTarget);
            }
            this.renderDetections(detections, context);
        } else if (
            eventData.element.id === 'dicomImageRight' &&
            this.props.singleViewport === false
        ) {
            let detections = [];
            if (!this.props.displaySummarizedDetections) {
                this.props.detections.forEach((det) => {
                    if (det.view === constants.viewport.SIDE)
                        detections.push(det);
                });
            } else {
                this.props.summarizedDetections.forEach((det) => {
                    if (det.view === constants.viewport.SIDE)
                        detections.push(det);
                });
            }
            if (this.props.zoomLevelSide !== eventData.viewport.scale) {
                this.props.updateZoomLevelSide(eventData.viewport.scale);
                cornerstoneTools.setToolOptions('BoundingBoxDrawing', {
                    zoomLevelSide: eventData.viewport.scale,
                });
                cornerstoneTools.setToolOptions('DetectionMovementTool', {
                    zoomLevelSide: eventData.viewport.scale,
                });
            }
            this.renderDetections(detections, context);
            if (
                this.props.cornerstoneMode ===
                    constants.cornerstoneMode.ANNOTATION &&
                this.state.activeViewport === 'dicomImageRight'
            ) {
                this.renderCrosshair(context, e.currentTarget);
            }
        }
        this.appUpdateImage();
        // set the canvas context to the image coordinate system
        //cornerstone.setToPixelCoordinateSystem(eventData.enabledElement, eventData.canvasContext);
        // NOTE: The coordinate system of the canvas is in image pixel space.  Drawing
        // to location 0,0 will be the top left of the image and rows,columns is the bottom
        // right.
    }

    /**
     * Renders a cross-hair element on the target passed in.
     * That target is a DOM element that might be either the imageViewportTop or the imageViewportSide
     *
     * @param {eventData.canvasContext} context Canvas' context, used to render crosshair directly to canvas
     * @param {DOMElement} target Targeted DOMElement caught via mouse event data
     */
    renderCrosshair(context, target) {
        const crosshairLength = 8;
        const mousePos = cornerstone.pageToPixel(
            target,
            this.state.mousePosition.x,
            this.state.mousePosition.y
        );
        const imageSize =
            target.id === 'dicomImageRight'
                ? cornerstone.getImage(this.state.imageViewportSide)
                : cornerstone.getImage(this.state.imageViewportTop);
        context.lineWidth = 2;
        if (
            mousePos.x >= 0 &&
            mousePos.x <= imageSize.width &&
            mousePos.y >= 0 &&
            mousePos.y <= imageSize.height
        ) {
            context.beginPath();
            context.setLineDash([2, 2]);
            context.strokeStyle = 'grey';
            context.moveTo(mousePos.x, 0);
            context.lineTo(mousePos.x, imageSize.height);
            context.stroke();
            context.beginPath();
            context.moveTo(0, mousePos.y);
            context.lineTo(imageSize.width, mousePos.y);
            context.stroke();
        }
        context.setLineDash([]);
        context.strokeStyle = constants.colors.BLUE;
        context.beginPath();
        context.moveTo(mousePos.x - crosshairLength, mousePos.y);
        context.lineTo(mousePos.x + crosshairLength, mousePos.y);
        context.stroke();
        context.beginPath();
        context.moveTo(mousePos.x, mousePos.y - crosshairLength);
        context.lineTo(mousePos.x, mousePos.y + crosshairLength);
        context.stroke();
    }

    /**
     * Updates the image rendered by Cornerstone according to the number of viewports.
     */
    appUpdateImage() {
        cornerstoneTools.setToolOptions('BoundingBoxDrawing', {
            editionMode: this.props.editionMode,
        });
        if (this.state.imageViewportTop !== undefined) {
            try {
                cornerstone.updateImage(this.state.imageViewportTop, true);
            } catch (e) {
                console.error(e.stack);
            }
        }
        if (
            this.props.singleViewport === false &&
            this.state.imageViewportSide !== undefined
        ) {
            try {
                cornerstone.updateImage(this.state.imageViewportSide, true);
            } catch (e) {
                console.error(e.stack);
            }
        }
    }

    /**
     * Method that renders annotations directly utilizing the canvas' context
     *
     * @param {Array<Detection>} data Array of detection data
     * @param {eventData.canvasContext} context Rendering context
     */
    renderDetections(data, context) {
        if (!data) {
            return;
        }
        const B_BOX_COORDS = 4;
        context.font = constants.detectionStyle.LABEL_FONT;
        context.lineWidth = constants.detectionStyle.BORDER_WIDTH;
        // eslint-disable-next-line no-unused-vars
        for (let j = 0; j < data.length; j++) {
            if (
                data[j].visible !== true ||
                (this.props.editionMode === constants.editionMode.BOUNDING &&
                    data[j].selected) ||
                (this.props.editionMode === constants.editionMode.POLYGON &&
                    data[j].selected) ||
                (this.props.editionMode === constants.editionMode.MOVE &&
                    data[j].selected)
            ) {
                continue;
            }

            const boundingBoxCoords = data[j].boundingBox;
            if (boundingBoxCoords.length < B_BOX_COORDS) {
                return;
            }
            let boundingBoxColor = data[j].color;
            if (this.props.selectedDetection) {
                if (this.props.selectedDetection.uuid !== data[j].uuid) {
                    const rgb = Utils.hexToRgb(data[j].color);
                    boundingBoxColor = `rgba(${rgb.r}, ${rgb.g}, ${rgb.b}, 0.4)`;
                } else {
                    boundingBoxColor = constants.detectionStyle.SELECTED_COLOR;
                }
            }
            context.strokeStyle = boundingBoxColor;
            context.fillStyle = boundingBoxColor;
            const boundingBoxWidth = Math.abs(
                boundingBoxCoords[2] - boundingBoxCoords[0]
            );
            const boundingBoxHeight = Math.abs(
                boundingBoxCoords[3] - boundingBoxCoords[1]
            );
            const detectionLabel = Utils.formatDetectionLabel(
                data[j].className,
                data[j].confidence
            );
            const labelSize = Utils.getTextLabelSize(
                context,
                detectionLabel,
                constants.detectionStyle.LABEL_PADDING
            );
            context.strokeRect(
                boundingBoxCoords[0],
                boundingBoxCoords[1],
                boundingBoxWidth,
                boundingBoxHeight
            );

            context.globalAlpha = 0.5;
            if (data[j].polygonMask.length > 0) {
                // Polygon mask rendering
                this.renderPolygonMasks(data[j].polygonMask, context);
            } else {
                // Binary mask rendering
                if (
                    this.props.currentFileFormat !==
                    constants.SETTINGS.ANNOTATIONS.COCO
                )
                    Utils.renderBinaryMasks(data[j].binaryMask, context);
            }

            context.globalAlpha = 1.0;

            // Label rendering
            if (
                data[j].selected &&
                this.props.editionMode === constants.editionMode.LABEL
            )
                continue;
            context.fillRect(
                boundingBoxCoords[0],
                boundingBoxCoords[1] - labelSize['height'],
                labelSize['width'],
                labelSize['height']
            );
            context.strokeRect(
                boundingBoxCoords[0],
                boundingBoxCoords[1] - labelSize['height'],
                labelSize['width'],
                labelSize['height']
            );
            context.fillStyle = constants.detectionStyle.LABEL_TEXT_COLOR;
            context.fillText(
                detectionLabel,
                boundingBoxCoords[0] + constants.detectionStyle.LABEL_PADDING,
                boundingBoxCoords[1] - constants.detectionStyle.LABEL_PADDING
            );
        }
    }

    /**
     * Renders the polygon mask associated with a detection.
     *
     * @param {Array<number>} coords - Polygon mask coordinates
     * @param {Context} context - Rendering context
     */
    renderPolygonMasks(coords, context) {
        if (coords === undefined || coords === null || coords.length === 0) {
            return;
        }
        Utils.renderPolygonMasks(context, coords);
    }

    /**
     * Callback invoked when a touch event is initiated.
     *
     * @param {Event} e - Event data such as touch position and event time stamp.
     */
    onTouchStart(e) {
        let startPosition = e.detail.currentPoints.page;
        let startTime = e.detail.event.timeStamp;

        this.state.tapDetector.touchStart(startPosition, startTime);
    }

    /**
     * Callback function invoked when a touch ends.
     *
     * @param {Event} e - Event data such as touch position and event time stamp.
     */
    onTouchEnd(e) {
        let endPosition = e.detail.currentPoints.page;
        let endTime = e.detail.event.timeStamp;
        let isTap = this.state.tapDetector.checkTouchEnd(endPosition, endTime);

        if (isTap) {
            this.onMouseClicked(e);
        }
    }

    /**
     * Callback invoked on mouse clicked in image viewport. We handle the selection of detections.
     *
     * @param {Event} e - Event data such as the mouse cursor position, mouse button clicked, etc.
     */
    onMouseClicked(e) {
        if (!this.props.detections) {
            return;
        }
        if (this.props.displaySummarizedDetections) {
            return;
        }
        let combinedDetections;
        if (e.detail.element.id === 'dicomImageLeft') {
            // top
            combinedDetections = getTopDetections(this.props.detections);
        } else if (e.detail.element.id === 'dicomImageRight') {
            // side
            combinedDetections = getSideDetections(this.props.detections);
        }
        if (combinedDetections.length > 0) {
            const mousePos = cornerstone.canvasToPixel(e.target, {
                x: e.detail.currentPoints.canvas.x,
                y: e.detail.currentPoints.canvas.y,
            });
            let clickedPos = constants.selection.NO_SELECTION;
            for (let j = combinedDetections.length - 1; j > -1; j--) {
                if (combinedDetections[j].visible === false) continue;
                if (
                    Utils.pointInRect(
                        mousePos,
                        combinedDetections[j].boundingBox
                    ) &&
                    !combinedDetections[j].selected // check if detection is already selected?
                ) {
                    clickedPos = j;
                    break;
                }
            }

            if (
                this.props.cornerstoneMode ===
                constants.cornerstoneMode.ANNOTATION
            ) {
                return;
            }
            // Click on an empty area
            if (
                clickedPos === constants.selection.NO_SELECTION &&
                this.props.editionMode !== constants.editionMode.COLOR
            ) {
                if (
                    this.props.editionMode === constants.editionMode.LABEL &&
                    this.props.inputLabel !== ''
                ) {
                    this.editDetectionLabel(this.props.inputLabel);
                    this.props.setInputLabel('');
                }
                this.props.clearAllSelection();
                this.props.emptyAreaClickUpdate();
                this.resetCornerstoneTool();
                this.appUpdateImage();
            } else if (
                clickedPos === constants.selection.NO_SELECTION &&
                this.props.editionMode === constants.editionMode.COLOR
            ) {
                this.props.updateEditionMode({
                    editionMode: constants.editionMode.NO_TOOL,
                });
            } else {
                // Clicked on detection
                if (
                    (combinedDetections[clickedPos].visible !== false &&
                        this.props.cornerstoneMode ===
                            constants.cornerstoneMode.SELECTION) ||
                    (combinedDetections[clickedPos].visible !== false &&
                        this.props.cornerstoneMode ===
                            constants.cornerstoneMode.EDITION &&
                        !combinedDetections[clickedPos].selected)
                ) {
                    this.props.selectDetection(
                        combinedDetections[clickedPos].uuid
                    );
                    this.props.detectionSelectedUpdate();
                    this.renderDetectionContextMenu(e);
                    this.appUpdateImage();
                } else if (
                    combinedDetections[clickedPos].visible !== false &&
                    this.props.cornerstoneMode ===
                        constants.cornerstoneMode.EDITION &&
                    combinedDetections[clickedPos].selected
                ) {
                    // We are in edition mode and clicked the same detection that is in edition mode
                    // In other words, clicking the same detection again after having selected it
                    this.props.updateEditionMode({
                        editionMode: constants.editionMode.NO_TOOL,
                    });
                    this.resetCornerstoneTool();
                    this.appUpdateImage();
                }
            }
        } else {
            // There are no detections on the viewport clicked (still must clear the currently selected detection)
            this.props.clearAllSelection();
            this.props.emptyAreaClickUpdate();
            this.resetCornerstoneTool();
            this.appUpdateImage();
        }
    }

    /**
     * Callback invoked when user stops dragging mouse or finger on touch device.
     *
     * @param {Event} event - Mouse drag end event
     * @param {DOMElement} viewport - The Cornerstone Viewport containing the event
     */
    onDragEnd(event, viewport) {
        if (
            (this.props.cornerstoneMode ===
                constants.cornerstoneMode.ANNOTATION &&
                this.props.annotationMode ===
                    constants.annotationMode.BOUNDING) ||
            this.props.cornerstoneMode === constants.cornerstoneMode.EDITION
        ) {
            let toolState;
            if (
                (this.props.cornerstoneMode ===
                    constants.cornerstoneMode.ANNOTATION &&
                    this.props.annotationMode ===
                        constants.annotationMode.BOUNDING) ||
                (this.props.cornerstoneMode ===
                    constants.cornerstoneMode.EDITION &&
                    this.props.editionMode === constants.editionMode.BOUNDING)
            ) {
                toolState = cornerstoneTools.getToolState(
                    viewport,
                    'BoundingBoxDrawing'
                );
            } else if (this.props.editionMode === constants.editionMode.MOVE) {
                toolState = cornerstoneTools.getToolState(
                    viewport,
                    'DetectionMovementTool'
                );
            } else if (
                this.props.editionMode === constants.editionMode.POLYGON
            ) {
                toolState = cornerstoneTools.getToolState(
                    viewport,
                    'PolygonDrawingTool'
                );
            }
            if (toolState === undefined || toolState.data.length === 0) {
                if (!this.props.selectedDetection) {
                    this.props.emptyAreaClickUpdate();
                    this.resetSelectedDetectionBoxes(event);
                } else {
                    this.props.updateIsDetectionContextVisible(true);
                    if (
                        this.props.editionMode === constants.editionMode.COLOR
                    ) {
                        this.props.colorPickerToggle();
                        this.props.updateMissMatchedClassName();
                    }
                    // Only show the detection if we are still in the same viewport (from event data) as the detection
                    if (
                        (this.props.selectedDetection.view ===
                            constants.viewport.TOP &&
                            event.target === this.state.imageViewportTop) ||
                        (this.props.selectedDetection.view ===
                            constants.viewport.SIDE &&
                            event.target === this.state.imageViewportSide)
                    ) {
                        this.renderDetectionContextMenu(event);
                    } else {
                        // Otherwise hide the menu
                        // It will re-appear when they drag to correct the image
                        this.props.updateIsDetectionContextVisible(false);
                    }
                }
                return;
            }
            const { data } = toolState;
            // Destructure data needed from event
            if (
                data === undefined ||
                data.length === 0 ||
                data[0] === undefined
            ) {
                return;
            }
            let newDetection, coords, boundingBoxArea, polygonMask, binaryMask;
            if (
                (this.props.cornerstoneMode ===
                    constants.cornerstoneMode.ANNOTATION &&
                    this.props.annotationMode ===
                        constants.annotationMode.BOUNDING) ||
                (this.props.cornerstoneMode ===
                    constants.cornerstoneMode.EDITION &&
                    this.props.editionMode ===
                        constants.editionMode.BOUNDING) ||
                this.props.editionMode === constants.editionMode.MOVE
            ) {
                const { handles } = data[0];
                const { start, end } = handles;
                // Fix flipped rectangle issues
                if (start.x > end.x && start.y > end.y) {
                    coords = [end.x, end.y, start.x, start.y];
                } else if (start.x > end.x) {
                    coords = [end.x, start.y, start.x, end.y];
                } else if (start.y > end.y) {
                    coords = [start.x, end.y, end.x, start.y];
                } else {
                    coords = [start.x, start.y, end.x, end.y];
                }
                boundingBoxArea = Math.abs(
                    (coords[0] - coords[2]) * (coords[1] - coords[3])
                );
                if (data[0].updatingDetection) {
                    polygonMask = Utils.calculatePolygonMask(
                        coords,
                        data[0].polygonCoords
                    );
                }
                if (data[0].binaryMask !== undefined) {
                    binaryMask = [
                        data[0].binaryMask[0],
                        [coords[0], coords[1]],
                        [coords[2] - coords[0], coords[3] - coords[1]],
                    ];
                }
                newDetection = {
                    uuid: data[0].uuid,
                    boundingBox: coords,
                    algorithm: data[0].algorithm,
                    className: data[0].class,
                    confidence: data[0].confidence,
                    view:
                        viewport === this.state.imageViewportTop
                            ? constants.viewport.TOP
                            : constants.viewport.SIDE,
                    validation: true,
                    binaryMask,
                    polygonMask: polygonMask,
                };
            } else if (
                this.props.editionMode === constants.editionMode.POLYGON
            ) {
                // Poly
                coords = Utils.calculateBoundingBox(data[0].handles.points);
                polygonMask = Utils.polygonDataToXYArray(
                    data[0].handles.points,
                    coords
                );
                newDetection = {
                    uuid: data[0].uuid,
                    boundingBox: coords,
                    algorithm: data[0].algorithm,
                    className: data[0].class,
                    confidence: data[0].confidence,
                    view:
                        viewport === this.state.imageViewportTop
                            ? constants.viewport.TOP
                            : constants.viewport.SIDE,
                    validation: true,
                    binaryMask,
                    polygonMask,
                };
            }
            const stackIndex = this.state.myOra.stackData.findIndex((stack) => {
                return newDetection.view === stack.view;
            });
            const self = this;

            if (
                this.props.currentFileFormat ===
                constants.SETTINGS.ANNOTATIONS.TDR
            ) {
                Dicos.detectionObjectToBlob(
                    newDetection,
                    self.state.myOra.stackData[stackIndex].blobData[0].blob,
                    this.props.currentFileFormat
                ).then((newBlob) => {
                    const uuid = uuidv4();
                    self.state.myOra.stackData[stackIndex].blobData.push({
                        blob: newBlob,
                        uuid,
                    });
                    if (data[0] === undefined) {
                        self.props.emptyAreaClickUpdate();
                        self.resetSelectedDetectionBoxes(event);
                        return;
                    }
                    // When the updating detection is false, this means we are creating a new detection
                    if (data[0].updatingDetection === false) {
                        const operator = constants.OPERATOR;
                        if (
                            boundingBoxArea >
                            constants.BOUNDING_BOX_AREA_THRESHOLD
                        ) {
                            self.props.addDetection({
                                algorithm: operator,
                                boundingBox: coords,
                                className: data[0].class,
                                confidence: data[0].confidence,
                                view:
                                    viewport === self.state.imageViewportTop
                                        ? constants.viewport.TOP
                                        : constants.viewport.SIDE,

                                binaryMask: [
                                    [],
                                    [coords[0], coords[1]],
                                    [
                                        coords[2] - coords[0],
                                        coords[3] - coords[1],
                                    ],
                                ],
                                polygonMask: [],
                                uuid,
                                detectionFromFile: false,
                            });
                            self.appUpdateImage();
                        } else {
                            self.props.updateCornerstoneMode({
                                cornerstoneMode:
                                    constants.cornerstoneMode.SELECTION,
                            });
                            self.resetCornerstoneTool();
                        }
                    } else {
                        // Updating existing Detection's bounding box
                        const { uuid } = data[0];

                        // Only update the Detection if the boundingBox actually changes
                        if (
                            hasDetectionCoordinatesChanged(
                                self.props.detections,
                                uuid,
                                coords,
                                polygonMask
                            )
                        ) {
                            if (
                                this.props.selectedDetection &&
                                this.props.editionMode !==
                                    constants.editionMode.POLYGON
                            ) {
                                if (
                                    this.props.selectedDetection.polygonMask
                                        .length > 0
                                ) {
                                    polygonMask = Utils.calculatePolygonMask(
                                        coords,
                                        this.props.selectedDetection.polygonMask
                                    );
                                    binaryMask =
                                        Utils.polygonToBinaryMask(polygonMask);
                                } else if (
                                    this.props.selectedDetection.binaryMask
                                        .length > 0 &&
                                    this.props.selectedDetection.binaryMask[0]
                                        .length > 0
                                ) {
                                    binaryMask = cloneDeep(
                                        this.props.selectedDetection.binaryMask
                                    );
                                    binaryMask[1][0] = coords[0];
                                    binaryMask[1][1] = coords[1];
                                }
                            }
                            self.props.updateDetection({
                                uuid: data[0].uuid,
                                update: {
                                    boundingBox: coords,
                                    polygonMask: polygonMask,
                                    binaryMask,
                                },
                            });
                            const viewportInfo =
                                Utils.eventToViewportInfo(event);
                            const contextMenuPos = self.getContextMenuPos(
                                viewportInfo,
                                coords
                            );
                            const detectionData = self.props.detections.find(
                                (det) => det.uuid === data[0].uuid
                            );
                            const editLabelWidgetPosInfo =
                                self.getEditLabelWidgetPos(
                                    detectionData,
                                    coords
                                );
                            let widgetPosition = {
                                top: editLabelWidgetPosInfo.y,
                                left: editLabelWidgetPosInfo.x,
                            };
                            self.props.onDragEndWidgetUpdate({
                                detectionLabelEditWidth:
                                    editLabelWidgetPosInfo.boundingWidth,
                                detectionLabelEditPosition: widgetPosition,
                                contextMenuPos,
                            });
                            // Detection coordinates changed and we need to re-render the detection context widget
                            if (this.props.selectedDetection) {
                                this.renderDetectionContextMenu(event);
                            }
                        }
                    }
                    if (
                        self.props.cornerstoneMode ===
                        constants.cornerstoneMode.ANNOTATION
                    ) {
                        self.props.emptyAreaClickUpdate();
                        self.resetCornerstoneTool();
                        self.props.clearAllSelection();
                        self.appUpdateImage();
                    } else if (
                        self.props.cornerstoneMode ===
                        constants.cornerstoneMode.EDITION
                    ) {
                        self.props.updateIsDetectionContextVisible(true);
                        self.appUpdateImage();
                    }
                });
            } else if (
                this.props.currentFileFormat ===
                constants.SETTINGS.ANNOTATIONS.COCO
            ) {
                if (data[0] === undefined) {
                    self.props.emptyAreaClickUpdate();
                    self.resetSelectedDetectionBoxes(event);
                    return;
                }
                // When the updating detection is false, this means we are creating a new detection
                if (data[0].updatingDetection === false) {
                    if (
                        boundingBoxArea > constants.BOUNDING_BOX_AREA_THRESHOLD
                    ) {
                        let detUuid = uuidv4();
                        const newDetection = {
                            algorithm: constants.OPERATOR,
                            boundingBox: coords,
                            className: data[0].class,
                            confidence: data[0].confidence,
                            view:
                                viewport === self.state.imageViewportTop
                                    ? constants.viewport.TOP
                                    : constants.viewport.SIDE,

                            binaryMask: [
                                [],
                                [coords[0], coords[1]],
                                [coords[2] - coords[0], coords[3] - coords[1]],
                            ],
                            polygonMask: [],
                            uuid: detUuid,
                            id: detUuid,
                            detectionFromFile: false,
                        };
                        this.state.myOra.stackData[
                            stackIndex
                        ].formattedData.push(newDetection);
                        self.props.addDetection(newDetection);
                        self.appUpdateImage();
                    } else {
                        self.props.updateCornerstoneMode({
                            cornerstoneMode:
                                constants.cornerstoneMode.SELECTION,
                        });
                        self.resetCornerstoneTool();
                    }
                } else {
                    // Updating existing Detection's bounding box
                    const { uuid } = data[0];

                    // Only update the Detection if the boundingBox actually changes
                    if (
                        hasDetectionCoordinatesChanged(
                            self.props.detections,
                            uuid,
                            coords,
                            polygonMask
                        )
                    ) {
                        if (
                            this.props.selectedDetection &&
                            this.props.editionMode !==
                                constants.editionMode.POLYGON
                        ) {
                            if (
                                this.props.selectedDetection.polygonMask
                                    .length > 0
                            ) {
                                polygonMask = Utils.calculatePolygonMask(
                                    coords,
                                    this.props.selectedDetection.polygonMask
                                );
                                binaryMask =
                                    Utils.polygonToBinaryMask(polygonMask);
                            } else if (
                                this.props.selectedDetection.binaryMask.length >
                                    0 &&
                                this.props.selectedDetection.binaryMask[0]
                                    .length > 0
                            ) {
                                binaryMask = cloneDeep(
                                    this.props.selectedDetection.binaryMask
                                );
                                binaryMask[1][0] = coords[0];
                                binaryMask[1][1] = coords[1];
                            }
                        }
                        self.props.updateDetection({
                            uuid: data[0].uuid,
                            update: {
                                boundingBox: coords,
                                polygonMask: polygonMask ? polygonMask : null,
                                binaryMask: binaryMask ? binaryMask : null,
                            },
                        });
                        const viewportInfo = Utils.eventToViewportInfo(event);
                        const contextMenuPos = self.getContextMenuPos(
                            viewportInfo,
                            coords
                        );
                        const detectionData = self.props.detections.find(
                            (det) => det.uuid === data[0].uuid
                        );
                        const editLabelWidgetPosInfo =
                            self.getEditLabelWidgetPos(detectionData, coords);
                        let widgetPosition = {
                            top: editLabelWidgetPosInfo.y,
                            left: editLabelWidgetPosInfo.x,
                        };
                        self.props.onDragEndWidgetUpdate({
                            detectionLabelEditWidth:
                                editLabelWidgetPosInfo.boundingWidth,
                            detectionLabelEditPosition: widgetPosition,
                            contextMenuPos,
                        });
                        // Detection coordinates changed and we need to re-render the detection context widget
                        if (this.props.selectedDetection) {
                            this.renderDetectionContextMenu(event);
                        }
                    }
                }
                if (
                    self.props.cornerstoneMode ===
                    constants.cornerstoneMode.ANNOTATION
                ) {
                    self.props.emptyAreaClickUpdate();
                    self.resetCornerstoneTool();
                    self.props.clearAllSelection();
                    self.appUpdateImage();
                } else if (
                    self.props.cornerstoneMode ===
                    constants.cornerstoneMode.EDITION
                ) {
                    self.props.updateIsDetectionContextVisible(true);
                    self.appUpdateImage();
                }
            }
        }
    }

    /**
     * Callback invoked when new polygon mask has been created.
     *
     * @param {Event} event - Event triggered when a new polygon is created
     * @param {DOMElement} viewport - The Cornerstone Viewport receiving the event
     */
    onNewPolygonMaskCreated(event, viewport) {
        if (
            this.props.cornerstoneMode ===
                constants.cornerstoneMode.ANNOTATION &&
            this.props.annotationMode === constants.annotationMode.POLYGON
        ) {
            const polygonData = event.detail.measurementData;
            if (polygonData === undefined) {
                self.props.emptyAreaClickUpdate();
                self.resetSelectedDetectionBoxes(event);
                return;
            }
            const boundingBoxCoords = Utils.calculateBoundingBox(
                polygonData.handles.points
            );
            const polygonCoords = Utils.polygonDataToXYArray(
                polygonData.handles.points,
                boundingBoxCoords
            );
            const binaryData = Utils.polygonToBinaryMask(polygonCoords);

            const uuid = uuidv4();

            const newDetection = {
                uuid,
                id: uuid,
                boundingBox: boundingBoxCoords,
                algorithm: polygonData.algorithm,
                className: polygonData.class,
                confidence: polygonData.confidence,
                view:
                    viewport === this.state.imageViewportTop
                        ? constants.viewport.TOP
                        : constants.viewport.SIDE,
                validation: true,
                binaryMask: binaryData,
                polygonMask: polygonCoords,
                detectionFromFile: false,
            };
            const stackIndex = this.state.myOra.stackData.findIndex((stack) => {
                return newDetection.view === stack.view;
            });
            let self = this;
            Dicos.detectionObjectToBlob(
                newDetection,
                self.state.myOra.stackData[stackIndex].blobData[0].blob,
                this.props.currentFileFormat
            ).then((newBlob) => {
                self.state.myOra.stackData[stackIndex].blobData.push({
                    blob: newBlob,
                    uuid,
                });
                if (
                    this.props.currentFileFormat ===
                    constants.SETTINGS.ANNOTATIONS.COCO
                ) {
                    self.state.myOra.stackData[stackIndex].formattedData.push(
                        newDetection
                    );
                }
                self.props.addDetection(newDetection);
                this.resetCornerstoneTool();
                this.props.clearAllSelection();
                this.appUpdateImage();
                this.props.emptyAreaClickUpdate();
                setTimeout(() => {
                    this.startListeningClickEvents();
                }, 500);
            });
        }
    }

    /**
     * Unselects the currently selected detection and hides the context menu.
     *
     * @param {Event} e - Event data such as the mouse cursor position, mouse button clicked, etc.
     */
    resetSelectedDetectionBoxes(e) {
        if (
            this.props.cornerstoneMode === constants.cornerstoneMode.SELECTION
        ) {
            this.props.clearAllSelection();
            this.props.resetSelectedDetectionBoxesUpdate();
            this.resetCornerstoneTool();
            this.appUpdateImage();
        } else if (this.props.selectedDetection) {
            setTimeout(() => {
                this.renderDetectionContextMenu(e);
            }, 5);
        }
    }

    /**
     * Hides the context menu.
     */
    hideContextMenu() {
        if (
            this.props.cornerstoneMode === constants.cornerstoneMode.SELECTION
        ) {
            this.props.hideContextMenuUpdate();
        } else {
            this.props.exitEditionModeUpdate();
        }
        this.appUpdateImage();
    }

    /**
     * Invoked when the user selects the bounding box option in the FAB
     */
    onBoundingBoxSelected() {
        if (
            this.props.cornerstoneMode === constants.cornerstoneMode.SELECTION
        ) {
            this.props.clearAllSelection();
            this.resetCornerstoneTool();
            this.props.updateCornerstoneMode({
                cornerstoneMode: constants.cornerstoneMode.ANNOTATION,
                annotationMode: constants.annotationMode.BOUNDING,
            });
            this.appUpdateImage();
            cornerstoneTools.setToolActive('BoundingBoxDrawing', {
                mouseButtonMask: 1,
            });
        }
    }

    /**
     * Invoked when the user selects the polygon mask option in the FAB
     */
    onPolygonMaskSelected() {
        if (
            this.props.cornerstoneMode === constants.cornerstoneMode.SELECTION
        ) {
            this.stopListeningClickEvents();
            this.props.clearAllSelection();
            this.resetCornerstoneTool();
            this.props.updateCornerstoneMode({
                cornerstoneMode: constants.cornerstoneMode.ANNOTATION,
                annotationMode: constants.annotationMode.POLYGON,
            });
            this.appUpdateImage();
            cornerstoneTools.setToolActive('PolygonDrawingTool', {
                mouseButtonMask: 1,
            });
        }
    }

    /**
     * Get position of context menu based on the associated bounding box.
     *
     * @param {DOMElement} viewportInfo viewport info
     * @param {Array<number>} coords bounding box corners' coordinates
     * @returns {{x: number, y: number}}
     */
    getContextMenuPos(viewportInfo, coords) {
        if (viewportInfo.viewport !== null) {
            if (coords !== undefined && coords.length > 0) {
                let detectionContextGap = 0;
                let viewport, originCoordX;
                const boundingBoxCoords = coords;
                const boundingWidth = Math.abs(
                    boundingBoxCoords[2] - boundingBoxCoords[0]
                );
                const boundingHeight = Math.abs(
                    boundingBoxCoords[3] - boundingBoxCoords[1]
                );
                if (viewportInfo.viewport === constants.viewport.TOP) {
                    originCoordX = 2;
                    detectionContextGap =
                        viewportInfo.offset / this.props.zoomLevelTop -
                        boundingWidth;
                    viewport = this.state.imageViewportTop;
                } else {
                    originCoordX = 0;
                    detectionContextGap =
                        viewportInfo.offset / this.props.zoomLevelSide -
                        boundingHeight / boundingWidth;
                    viewport = this.state.imageViewportSide;
                }
                const { x, y } = cornerstone.pixelToCanvas(viewport, {
                    x: boundingBoxCoords[originCoordX] + detectionContextGap,
                    y: boundingBoxCoords[1] + boundingHeight + 4,
                });
                return {
                    x: x,
                    y: y,
                };
            }
        }
    }

    /**
     * Invoked when user selects a detection (callback from onMouseClicked)
     *
     * @param {Event} event - Related mouse click event to position the widget relative to detection
     * @param {Detection} [draggedData] - Optional detection data. In the case that
     * a detection is moved during a drag event, the data in state is out of date until after this
     * function is called. Use the param data to render the context menu.
     *
     */
    renderDetectionContextMenu(
        event,
        draggedData = undefined,
        sideMenuDetection = null
    ) {
        let selectedDetection =
            this.props.selectedDetection !== null
                ? this.props.selectedDetection
                : sideMenuDetection !== null
                ? sideMenuDetection
                : null;

        selectedDetection = sideMenuDetection
            ? sideMenuDetection
            : selectedDetection;

        if (selectedDetection !== null) {
            const viewportInfo =
                sideMenuDetection === null
                    ? Utils.eventToViewportInfo(event)
                    : selectedDetection.view === 'top'
                    ? Utils.eventToViewportInfo(
                          Utils.mockCornerstoneEvent(
                              event,
                              this.state.imageViewportTop
                          )
                      )
                    : Utils.eventToViewportInfo(
                          Utils.mockCornerstoneEvent(
                              event,
                              this.state.imageViewportSide
                          )
                      );
            const detectionData = draggedData ? draggedData : selectedDetection;

            const contextMenuPos = this.getContextMenuPos(
                viewportInfo,
                detectionData.boundingBox
            );

            this.props.updateDetectionContextPosition({
                top: contextMenuPos.y,
                left: contextMenuPos.x,
            });
            if (viewportInfo.viewport !== null) {
                if (detectionData !== undefined) {
                    let detectionContextGap = 0;
                    let viewport, originCoordX;
                    const boundingBoxCoords = detectionData.boundingBox;
                    const boundingWidth = Math.abs(
                        boundingBoxCoords[2] - boundingBoxCoords[0]
                    );
                    const boundingHeight = Math.abs(
                        boundingBoxCoords[3] - boundingBoxCoords[1]
                    );
                    if (viewportInfo.viewport === constants.viewport.TOP) {
                        detectionContextGap =
                            viewportInfo.offset / this.props.zoomLevelTop -
                            boundingWidth;
                        originCoordX = 2;
                        viewport = this.state.imageViewportTop;
                    } else {
                        originCoordX = 0;
                        detectionContextGap =
                            viewportInfo.offset / this.props.zoomLevelSide -
                            boundingHeight / boundingWidth;
                        viewport = this.state.imageViewportSide;
                    }
                    const { x, y } = cornerstone.pixelToCanvas(viewport, {
                        x:
                            boundingBoxCoords[originCoordX] +
                            detectionContextGap,
                        y: boundingBoxCoords[1] + boundingHeight + 4,
                    });
                    this.props.updateDetectionContextPosition({
                        top: y,
                        left: x,
                    });
                    this.appUpdateImage();
                }
            }
        }
    }

    /**
     * Invoked when the user selects an edition mode from DetectionContextMenu.
     *
     * @param {string} newMode - Edition mode selected from menu
     */
    selectEditionMode(newMode) {
        if ([...Object.values(constants.editionMode)].includes(newMode)) {
            const mode =
                newMode === this.props.editionMode
                    ? constants.editionMode.NO_TOOL
                    : newMode;
            if (mode === constants.editionMode.DELETE) {
                this.deleteDetection();
                return;
            }
            let payload = {
                editionMode: mode,
                isEditLabelWidgetVisible: mode === constants.editionMode.LABEL,
            };
            if (mode === constants.editionMode.LABEL) {
                this.resetCornerstoneTool();
                const detectionData = this.props.selectedDetection;
                const editLabelWidgetPosInfo = this.getEditLabelWidgetPos(
                    detectionData,
                    detectionData.boundingBox
                );
                const widgetPosition = {
                    top: editLabelWidgetPosInfo.y,
                    left: editLabelWidgetPosInfo.x,
                };
                payload = {
                    ...payload,
                    detectionLabelEditWidth:
                        editLabelWidgetPosInfo.boundingWidth,
                    detectionLabelEditPosition: widgetPosition,
                };
            } else if (
                mode === constants.editionMode.BOUNDING &&
                this.props.selectedDetection
            ) {
                // Detection selected and activating the bounding box mode
                this.resetCornerstoneTool();
                const data = {
                    handles: {
                        start: {
                            x: this.props.selectedDetection.boundingBox[0],
                            y: this.props.selectedDetection.boundingBox[1],
                        },
                        end: {
                            x: this.props.selectedDetection.boundingBox[2],
                            y: this.props.selectedDetection.boundingBox[3],
                        },
                        start_prima: {
                            x: this.props.selectedDetection.boundingBox[0],
                            y: this.props.selectedDetection.boundingBox[3],
                        },
                        end_prima: {
                            x: this.props.selectedDetection.boundingBox[2],
                            y: this.props.selectedDetection.boundingBox[1],
                        },
                    },
                    uuid: this.props.selectedDetection.uuid,
                    algorithm: this.props.selectedDetection.algorithm,
                    class: this.props.selectedDetection.className,
                    renderColor: constants.detectionStyle.SELECTED_COLOR,
                    confidence: this.props.selectedDetection.confidence,
                    updatingDetection: true,
                    view: this.props.selectedDetection.view,
                    polygonCoords:
                        this.props.selectedDetection.polygonMask !== null
                            ? this.props.selectedDetection.polygonMask
                            : undefined,
                    binaryMask: this.props.selectedDetection.binaryMask,
                };
                if (
                    this.props.selectedDetection.view === constants.viewport.TOP
                ) {
                    cornerstoneTools.addToolState(
                        this.state.imageViewportTop,
                        'BoundingBoxDrawing',
                        data
                    );
                } else if (
                    this.props.selectedDetection.view ===
                    constants.viewport.SIDE
                ) {
                    cornerstoneTools.addToolState(
                        this.state.imageViewportSide,
                        'BoundingBoxDrawing',
                        data
                    );
                }
                cornerstoneTools.setToolActive('BoundingBoxDrawing', {
                    mouseButtonMask: 1,
                });
                cornerstoneTools.setToolActive('Pan', {
                    mouseButtonMask: 1,
                });
                cornerstoneTools.setToolOptions('BoundingBoxDrawing', {
                    cornerstoneMode: constants.cornerstoneMode.EDITION,
                    editionMode: constants.editionMode.NO_TOOL,
                });
                this.appUpdateImage();
            } else if (
                mode === constants.editionMode.POLYGON &&
                this.props.selectedDetection.polygonMask.length > 0
            ) {
                this.resetCornerstoneTool();
                const data = {
                    handles: {
                        points: [...this.props.selectedDetection.polygonMask],
                    },
                    uuid: this.props.selectedDetection.uuid,
                    algorithm: this.props.selectedDetection.algorithm,
                    class: this.props.selectedDetection.className,
                    renderColor: constants.detectionStyle.SELECTED_COLOR,
                    confidence: this.props.selectedDetection.confidence,
                    updatingDetection: true,
                    view: this.props.selectedDetection.view,
                    binaryMask: this.props.selectedDetection.binaryMask,
                };

                if (
                    this.props.selectedDetection.view === constants.viewport.TOP
                ) {
                    cornerstoneTools.addToolState(
                        this.state.imageViewportTop,
                        'PolygonDrawingTool',
                        data
                    );
                } else if (
                    this.props.selectedDetection.view ===
                    constants.viewport.SIDE
                ) {
                    cornerstoneTools.addToolState(
                        this.state.imageViewportSide,
                        'PolygonDrawingTool',
                        data
                    );
                }
                cornerstoneTools.setToolActive('PolygonDrawingTool', {
                    mouseButtonMask: 1,
                });
                cornerstoneTools.setToolOptions('PolygonDrawingTool', {
                    cornerstoneMode: constants.cornerstoneMode.EDITION,
                    editionMode: constants.editionMode.NO_TOOL,
                    updatingDetection: true,
                });
                this.appUpdateImage();
            } else if (
                mode === constants.editionMode.MOVE &&
                this.props.selectedDetection
            ) {
                this.resetCornerstoneTool();
                const data = {
                    handles: {
                        start: {
                            x: this.props.selectedDetection.boundingBox[0],
                            y: this.props.selectedDetection.boundingBox[1],
                        },
                        end: {
                            x: this.props.selectedDetection.boundingBox[2],
                            y: this.props.selectedDetection.boundingBox[3],
                        },
                    },
                    uuid: this.props.selectedDetection.uuid,
                    algorithm: this.props.selectedDetection.algorithm,
                    class: this.props.selectedDetection.className,
                    renderColor: constants.detectionStyle.SELECTED_COLOR,
                    confidence: this.props.selectedDetection.confidence,
                    updatingDetection: true,
                    view: this.props.selectedDetection.view,
                    polygonCoords: this.props.selectedDetection.polygonMask
                        ? this.props.selectedDetection.polygonMask
                        : undefined,
                    binaryMask: this.props.selectedDetection.binaryMask
                        ? cloneDeep(this.props.selectedDetection.binaryMask)
                        : undefined,
                };
                if (
                    this.props.selectedDetection.view === constants.viewport.TOP
                ) {
                    cornerstoneTools.addToolState(
                        this.state.imageViewportTop,
                        'DetectionMovementTool',
                        data
                    );
                } else if (
                    this.props.selectedDetection.view ===
                    constants.viewport.SIDE
                ) {
                    cornerstoneTools.addToolState(
                        this.state.imageViewportSide,
                        'DetectionMovementTool',
                        data
                    );
                }
                cornerstoneTools.setToolActive('DetectionMovementTool', {
                    mouseButtonMask: 1,
                });
                cornerstoneTools.setToolActive('Pan', {
                    mouseButtonMask: 1,
                });
                cornerstoneTools.setToolOptions('DetectionMovementTool', {
                    cornerstoneMode: constants.cornerstoneMode.EDITION,
                    editionMode: constants.editionMode.MOVE,
                });
                this.appUpdateImage();
            } else if (
                mode === constants.editionMode.COLOR &&
                this.props.selectedDetection
            ) {
                this.resetCornerstoneTool();
            } else if (mode === constants.editionMode.NO_TOOL) {
                this.resetCornerstoneTool();
            }

            this.props.updateEditionMode(payload);
        }
    }

    /**
     * Invoked when user completes editing a detection's label
     *
     * @param {string} newLabel - Updated label name from user interaction
     */
    editDetectionLabel(newLabel) {
        const { uuid } = this.props.selectedDetection;
        if (uuid) {
            this.props.editDetectionLabel({
                className: newLabel,
                uuid: uuid,
            });
            cornerstoneTools.setToolOptions('BoundingBoxDrawing', {
                cornerstoneMode: constants.cornerstoneMode.EDITION,
                editionMode: constants.editionMode.NO_TOOL,
                temporaryLabel: newLabel,
            });
            this.props.onLabelEditionEnd({
                editionMode: constants.editionMode.NO_TOOL,
                detectionLabelEditWidth: 0,
                isEditLabelWidgetVisible: false,
            });
        }
    }

    /**
     * Calculates position of the edit label widget
     *
     * @param {{boundingBox: Array<number>, view: constants.viewport, label: string, confidence: number}} detectionData - Detection data
     * @param {Array<number>} [coords = undefined] - Bounding box coordinates
     */
    getEditLabelWidgetPos(detectionData, coords = undefined) {
        if (detectionData) {
            // Destructure relevant info related to selected detection
            const {
                boundingBox,
                view,
                className: label,
                confidence,
            } = detectionData;
            const bbox = coords === undefined ? boundingBox : coords;
            if (bbox) {
                const boundingWidth = Math.abs(bbox[2] - bbox[0]);
                // Position component on top of existing detection label
                let gap, viewport, labelHeight, currentViewport, zoomLevel;
                if (view === constants.viewport.TOP) {
                    currentViewport = this.state.imageViewportTop;
                    zoomLevel = this.props.zoomLevelTop;
                } else {
                    currentViewport = this.state.imageViewportSide;
                    zoomLevel = this.props.zoomLevelSide;
                }

                var fontArr = constants.detectionStyle.LABEL_FONT.split(' ');
                var fontSizeArr = fontArr[1].split('px');
                var fontSize = fontSizeArr[0];
                fontSize *= zoomLevel;
                fontSizeArr[0] = fontSize;
                var newFontSize = fontSizeArr.join('px');
                var newFont = fontArr[0] + ' ' + newFontSize + ' ' + fontArr[2];

                const canvas = currentViewport.children[0];
                const ctx = canvas.getContext('2d');
                const detectionLabel = Utils.formatDetectionLabel(
                    label,
                    confidence
                );
                const labelSize = Utils.getTextLabelSize(
                    ctx,
                    detectionLabel,
                    constants.detectionStyle.LABEL_PADDING
                );
                const { offsetLeft } = currentViewport;
                gap = offsetLeft / zoomLevel;
                viewport =
                    currentViewport.id === 'dicomImageRight'
                        ? this.state.imageViewportSide
                        : this.state.imageViewportTop;
                labelHeight = labelSize.height;
                const newViewport =
                    currentViewport.id === 'dicomImageRight'
                        ? constants.viewport.SIDE
                        : constants.viewport.TOP;
                const { x, y } = cornerstone.pixelToCanvas(viewport, {
                    x: bbox[0] + gap,
                    y: bbox[1] - labelHeight,
                });
                this.props.labelSelectedUpdate({
                    width: boundingWidth,
                    position: { x, y },
                    font: newFont,
                    viewport: newViewport,
                });
                this.appUpdateImage();
                return {
                    x: x,
                    y: y,
                    boundingWidth: boundingWidth,
                    font: newFont,
                    viewport: newViewport,
                };
            }
        }
    }

    /**
     * Invoked when the user selects 'delete' option from DetectionContextMenu.
     */
    deleteDetection() {
        // Detection is selected
        if (this.props.selectedDetection) {
            this.props.deleteDetection(this.props.selectedDetection.uuid);
            if (this.props.selectedDetection.view === constants.viewport.TOP) {
                if (
                    this.props.currentFileFormat ===
                    constants.SETTINGS.ANNOTATIONS.TDR
                )
                    this.state.myOra.setStackBlobData(
                        0,
                        this.state.myOra.stackData[0].blobData.filter(
                            (blob) =>
                                blob.uuid !== this.props.selectedDetection.uuid
                        )
                    );
            } else if (
                this.props.selectedDetection.view === constants.viewport.SIDE
            ) {
                if (
                    this.props.currentFileFormat ===
                    constants.SETTINGS.ANNOTATIONS.TDR
                )
                    this.state.myOra.setStackBlobData(
                        1,
                        this.state.myOra.stackData[1].blobData.filter(
                            (blob) =>
                                blob.uuid !== this.props.selectedDetection.uuid
                        )
                    );
            }
            // Reset remaining DetectionSets to `un-selected` state
            this.props.clearAllSelection();
            this.props.deleteDetectionUpdate();
            this.resetCornerstoneTool();
            this.appUpdateImage();
        }
    }

    /**
     * Callback invoked when the mouse pointer is moves. It captures and saves the {x , y} coordinates of the mouse
     * to the App State
     *
     * @param {Event} event
     */
    onMouseMoved(event) {
        this.setState({
            mousePosition: { x: event.x, y: event.y },
            activeViewport: event.target.parentElement.id,
        });
    }

    /**
     * Callback invoked when a mouse wheel event happens.
     */
    onMouseWheel() {
        if (this.props.selectedDetection !== null) {
            this.props.updateRecentScroll(true);
            clearTimeout(this.state.timer);
            this.setState({
                timer: setTimeout(() => {
                    this.props.updateRecentScroll(false);
                }, 250),
            });
        }
    }

    /**
     * Mouse leave event handler. It mainly serves as a way to make sure a user does not try to drag a detection out of
     * the window.
     *
     * @param {Event} event
     */
    onMouseLeave(event) {
        if (this.props.numFilesInQueue > 0) this.props.emptyAreaClickUpdate();
        else this.props.onMouseLeaveNoFilesUpdate();
        if (this.props.selectedDetection !== null)
            this.resetSelectedDetectionBoxes(event);
    }

    render() {
        return (
            <div>
                <div
                    id="viewerContainer"
                    style={{
                        width: '100vw',
                        height: '100vh',
                        marginLeft: 'auto',
                        marginRight: 'auto',
                    }}
                    onContextMenu={(e) => e.preventDefault()}
                    className="disable-selection noIbar"
                    unselectable="off"
                    ref={(el) => {
                        el &&
                            el.addEventListener('selectstart', (e) => {
                                e.preventDefault();
                            });
                    }}>
                    <TopBar
                        connectToCommandServer={this.connectToCommandServer}
                        getFileFromLocal={this.getFileFromLocal}
                        cornerstone={cornerstone}
                    />
                    <SideMenu
                        nextImageClick={this.nextImageClick}
                        resetCornerstoneTools={this.resetCornerstoneTool}
                        renderDetectionContextMenu={
                            this.renderDetectionContextMenu
                        }
                    />
                    {this.props.remoteOrLocal === true ||
                    (!this.props.remoteOrLocal && this.props.hasFileOutput) ? (
                        <NextButton
                            collapseBtn={true}
                            nextImageClick={this.nextImageClick}
                        />
                    ) : (
                        <SaveButton
                            collapseBtn={true}
                            nextImageClick={this.nextImageClick}
                        />
                    )}
                    <div id="algorithm-outputs"></div>
                    <DetectionContextMenu
                        setSelectedOption={this.selectEditionMode}
                    />
                    <ColorPicker />
                    <EditLabel onLabelChange={this.editDetectionLabel} />
                    <BoundPolyFAB
                        onBoundingSelect={this.onBoundingBoxSelected}
                        onPolygonSelect={this.onPolygonMaskSelected}
                    />
                    {isElectron() ? (
                        <LazyImageMenu
                            getSpecificFileFromLocalDirectory={
                                this.getSpecificFileFromLocalDirectory
                            }
                            thumbnails={this.state.thumbnails}
                        />
                    ) : null}
                    <NoFileSign />
                    <MetaData />
                </div>
                {this.props.loadingElectronCookie === false ? (
                    <SettingsModal
                        connectToCommandServer={this.connectToCommandServer}
                        resetCornerstoneTool={this.resetCornerstoneTool}
                        appUpdateImage={this.appUpdateImage}
                        cornerstone={cornerstone}
                    />
                ) : null}
            </div>
        );
    }
}

const mapStateToProps = (state) => {
    const { server, detections, ui, settings } = state;
    return {
        // Socket connection state
        numFilesInQueue: server.numFilesInQueue,
        currentProcessingFile: server.currentProcessingFile,
        // Detections and Selection state
        detections: detections.detections,
        selectedDetection: detections.selectedDetection,
        summarizedDetections: detections.summarizedDetections,
        // UI
        cornerstoneMode: ui.cornerstoneMode,
        annotationMode: ui.annotationMode,
        zoomLevelTop: ui.zoomLevelTop,
        zoomLevelSide: ui.zoomLevelSide,
        imageViewportTop: ui.imageViewportTop,
        imageViewportSide: ui.imageViewportSide,
        singleViewport: ui.singleViewport,
        isEditLabelWidgetVisible: ui.isEditLabelWidgetVisible,
        editionMode: ui.editionMode,
        inputLabel: ui.inputLabel,
        collapsedSideMenu: ui.collapsedSideMenu,
        collapsedLazyMenu: ui.collapsedLazyMenu,
        colorPickerVisible: ui.colorPickerVisible,
        currentFileFormat: ui.currentFileFormat,
        // Settings
        displaySummarizedDetections:
            settings.settings.displaySummarizedDetections,
        remoteIp: settings.settings.remoteIp,
        remotePort: settings.settings.remotePort,
        autoConnect: settings.settings.autoConnect,
        fileFormat: settings.settings.fileFormat,
        fileSuffix: settings.settings.fileSuffix,
        firstDisplaySettings: settings.settings.firstDisplaySettings,
        annotationsFormat: settings.settings.annotationsFormat,
        remoteOrLocal: settings.settings.remoteOrLocal,
        hasFileOutput: settings.settings.hasFileOutput,
        deviceType: settings.settings.deviceType,
        localFileOutput: settings.settings.localFileOutput,
        loadingElectronCookie: settings.settings.loadingElectronCookie,
    };
};

const mapDispatchToProps = {
    setDownload,
    setUpload,
    setNumFilesInQueue,
    setProcessingHost,
    setCurrentProcessingFile,
    resetDetections,
    updateDetection,
    addDetection,
    clearAllSelection,
    selectDetection,
    selectDetectionSet,
    editDetectionLabel,
    deleteDetection,
    validateDetections,
    updateDetectionSetVisibility,
    updateFABVisibility,
    updateIsDetectionContextVisible,
    updateCornerstoneMode,
    updateEditionMode,
    emptyAreaClickUpdate,
    onMouseLeaveNoFilesUpdate,
    detectionSelectedUpdate,
    labelSelectedUpdate,
    deleteDetectionUpdate,
    exitEditionModeUpdate,
    updateDetectionContextPosition,
    updateZoomLevels,
    updateZoomLevelTop,
    updateZoomLevelSide,
    selectConfigInfoUpdate,
    newFileReceivedUpdate,
    hideContextMenuUpdate,
    resetSelectedDetectionBoxesUpdate,
    resetSelectedDetectionBoxesElseUpdate,
    onDragEndWidgetUpdate,
    onLabelEditionEnd,
    updateDetectionVisibility,
    setInputLabel,
    setConnected,
    setReceiveTime,
    colorPickerToggle,
    updateMissMatchedClassName,
    setLocalFileOpen,
    updateEditLabelPosition,
    updateRecentScroll,
    setCurrentFileFormat,
    toggleCollapsedSideMenu,
    loadElectronCookie,
    saveSettings,
};

export default connect(mapStateToProps, mapDispatchToProps)(App);<|MERGE_RESOLUTION|>--- conflicted
+++ resolved
@@ -305,13 +305,9 @@
      * Invoked after all elements on the page are rendered properly.
      */
     componentDidMount() {
-<<<<<<< HEAD
-        console.log('componentDidMount()');
-=======
         if (isElectron()) {
             this.props.loadElectronCookie();
         }
->>>>>>> 09526339
         // Connect socket servers
         if (
             this.props.firstDisplaySettings === false ||
