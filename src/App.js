--- conflicted
+++ resolved
@@ -77,12 +77,9 @@
     onLabelEditionEnd,
     setInputLabel,
     setReceiveTime,
-<<<<<<< HEAD
     colorPickerToggle,
-=======
     setNumberOfFiles,
     setLocalFileOpen,
->>>>>>> 78da23a4
 } from './redux/slices/ui/uiSlice';
 import DetectionContextMenu from './components/DetectionContext/DetectionContextMenu';
 import EditLabel from './components/EditLabel';
@@ -2796,13 +2793,10 @@
     setInputLabel,
     setConnected,
     setReceiveTime,
-<<<<<<< HEAD
     colorPickerToggle,
     updateMissMatchedClassName,
-=======
     setNumberOfFiles,
     setLocalFileOpen,
->>>>>>> 78da23a4
 };
 
 export default connect(mapStateToProps, mapDispatchToProps)(App);