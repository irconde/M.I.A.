import './App.css';
import React from 'react';
import {Component} from 'react';
import * as cornerstone from "cornerstone-core";
import * as cornerstoneTools from "cornerstone-tools";
import dicomParser from 'dicom-parser';
import ReactDOM from 'react-dom';
import * as cornerstoneMath from "cornerstone-math";
import Hammer from "hammerjs";
import * as cornerstoneWADOImageLoader from "cornerstone-wado-image-loader";
import socketIOClient from "socket.io-client";
import Utils from "./Utils.js";
import Dicos from "./Dicos.js";
import Detection from "./Detection.js";
import axios from 'axios';
import NextButton from './components/NextButton';
import MetaData from './components/MetaData';
import TopBar from './components/TopBar';
import JSZip from "jszip";
import DetectionSet from "./DetectionSet.js";
import Selection from "./Selection.js";
import NoFileSign from "./components/NoFileSign.js"
const COMMAND_SERVER = process.env.REACT_APP_COMMAND_SERVER;
const FILE_SERVER = "http://127.0.0.1:4002";

// Detection label properties
const LABEL_FONT = "bold 12px Arial";
const LABEL_PADDING = 4;
const DETECTION_COLOR = '#367FFF';
const DETECTION_COLOR_SELECTED = '#F7B500';
const DETECTION_COLOR_VALID = '#87bb47';
const DETECTION_COLOR_INVALID = '#961e13';
const DETECTION_BORDER = 2;
const LABEL_TEXT_COLOR = '#FFFFFF'
const BUTTON_MARGIN_LEFT = 60;
const BUTTONS_GAP = 120;
const BUTTON_HEIGHT = 60;
const LINE_GAP = 40;

cornerstoneTools.external.cornerstone = cornerstone;
cornerstoneTools.external.Hammer = Hammer;
cornerstoneTools.external.cornerstoneMath = cornerstoneMath;
cornerstoneTools.init({
  mouseEnabled: true,
  touchEnabled: true
});
cornerstoneWADOImageLoader.external.cornerstone = cornerstone;
cornerstoneWADOImageLoader.external.dicomParser = dicomParser;
cornerstoneWADOImageLoader.webWorkerManager.initialize({
  maxWebWorkers: navigator.hardwareConcurrency || 1,
  startWebWorkersOnDemand: true,
  taskConfiguration: {
    decodeTask: {
      initializeCodecsOnStartup: false,
      usePDFJS: false,
      strict: false,
    },
  },
});


class App extends Component {
  /**
   * constructor - All the related elements of the class are intialized:
   * Callback methods are bound to the class
   * The state is initialized
   * A click listener is bound to the image viewport in order to detect click events
   * A cornerstoneimagerendered listener is bound to the image viewport to trigger some actions in response to the image rendering
   * CornerstoneJS Tools are initialized
   *
   * @param  {type} props None
   * @return {type}       None
   */
  constructor(props) {
    super(props);
    this.state = {
      threatsCount: 0,
      selectedFile: null,
      algorithm: null,
      type: null,
      configuration: null,
      station: null,
      series: null,
      study: null,
      date: null,
      time: null,
      openRasterData: [],
      image: null,
      detectionSetList: [],
      currentSelection: new Selection(),
      validations: [],
      receiveTime: null,
      displayButtons: false,
      displayNext: false,
      fileInQueue: false,
      nextAlgBtnEnabled: false,
      prevAlgBtnEnabled: false,
      zoomLevel: 1,
      imageViewport: document.getElementById('dicomImage'),
      viewport: cornerstone.getDefaultViewport(null, undefined),
      isConnected: false,
      numOfFilesInQueue: 0,
      isUpload: false,
      isDownload: false,
      socketCommand: socketIOClient(COMMAND_SERVER),
      socketFS: socketIOClient(FILE_SERVER)
    };
    this.getAlgorithmForPos = this.getAlgorithmForPos.bind(this);
    this.sendImageToFileServer = this.sendImageToFileServer.bind(this);
    this.sendImageToCommandServer = this.sendImageToCommandServer.bind(this);
    this.nextImageClick = this.nextImageClick.bind(this);
    this.onImageRendered = this.onImageRendered.bind(this);
    this.loadAndViewImage = this.loadAndViewImage.bind(this);
    this.loadDICOSdata = this.loadDICOSdata.bind(this);
    this.onMouseClicked = this.onMouseClicked.bind(this);
    this.hideButtons = this.hideButtons.bind(this);
    this.updateNumberOfFiles = this.updateNumberOfFiles.bind(this);
    this.getFilesFromCommandServer();
    this.updateNumberOfFiles();
  }

  /**
   * componentDidMount - Method invoked after all elements on the page are rendered properly
   *
   * @return {type}  None
   */
  componentDidMount() {
    this.state.imageViewport.addEventListener('cornerstoneimagerendered', this.onImageRendered);
    this.state.imageViewport.addEventListener('cornerstonetoolsmouseclick', this.onMouseClicked);
    this.state.imageViewport.addEventListener('cornerstonetoolsmousedrag', this.hideButtons);
    this.state.imageViewport.addEventListener('cornerstonetoolsmousewheel', this.hideButtons);
    this.setupConerstoneJS(this.state.imageViewport);
    this.getNextImage();
    this.updateNavigationBtnState();
  }


<<<<<<< HEAD
  getNextAlgorithm = (event) => {
    let currentDetectionSet = this.state.currentSelection.detectionSetIndex + 1;
    // this.state.validations[currentDetectionSet] = [];

      this.setState({ 
        currentSelection: { detectionSetIndex: currentDetectionSet, detectionIndex: Selection.NO_SELECTION }, 
        algorithm: this.state.detectionSetList[currentDetectionSet].algorithm
      });
      // remove button too iterate through algorithms if there are no more after the current one
      if(!this.state.validations[currentDetectionSet + 1]){
        document.getElementById('nextAlg').style.display = 'none';
      }
      else {
        document.getElementById('nextAlg').style.display = 'block';
      }
      if(!this.state.validations[currentDetectionSet - 1]){
        document.getElementById('prevAlg').style.display = 'none';
      }
      else {
        document.getElementById('prevAlg').style.display = 'block';
      }

    this.displayDICOSimage();
  }

  getPrevAlgorithm = (event) => {
    let currentDetectionSet = this.state.currentSelection.detectionSetIndex - 1;

    this.setState({ 
      currentSelection: { detectionSetIndex: currentDetectionSet, detectionIndex: Selection.NO_SELECTION }, 
      algorithm: this.state.detectionSetList[currentDetectionSet].algorithm
    });
    // remove button too iterate through algorithms if there are no more after the current one
    if(!this.state.validations[currentDetectionSet - 1]){
      document.getElementById('prevAlg').style.display = 'none';
    }
    else {
      document.getElementById('prevAlg').style.display = 'block';
    }

    if(!this.state.validations[currentDetectionSet + 1]){
      document.getElementById('nextAlg').style.display = 'none';
    }
    else {
      document.getElementById('nextAlg').style.display = 'block';
    }
=======
  getAlgorithmForPos(pos) {
    let currentDetectionSet = this.state.currentSelection.detectionSetIndex + pos;
    this.setState({
      currentSelection: {
        detectionSetIndex: currentDetectionSet,
        detectionIndex: Selection.NO_SELECTION
      },
      algorithm: this.state.detectionSetList[currentDetectionSet].algorithm
    });
    this.state.currentSelection.detectionSetIndex = currentDetectionSet;
    // remove button to iterate through algorithms if there are no more after the current one
    this.updateNavigationBtnState();
>>>>>>> 0e8a347f
    this.displayDICOSimage();
  }


  /**
   * getFilesFromCommandServer - Socket Listener to get files from command server then send them
   *                           - to the file server directly after
   * @param {type} - None
   * @return {type} - Promise
   */
  async getFilesFromCommandServer(){
    this.state.socketCommand.on('connect', () => {
      this.setState({ isConnected: true });
    })
    this.state.socketCommand.on("img", data => {
      this.sendImageToFileServer(Utils.b64toBlob(data)).then((res) => {
        // If we got an image and we are null, we know we can now fetch one
        // This is how it triggers to display a new file if none existed and a new one
        // was added
        this.setState({ isDownload: false });
        if (this.state.selectedFile === null){
          this.getNextImage();
        }
      });
    })
    this.state.socketCommand.on('disconnect', () => {
      this.setState({ isConnected: false });
    })
  }

  /**
   * updateNumberOfFiles - Opens a socket to constantly monitor the number of files with the file server
   * @param {type} - None
   * @return {type} - Promise
   */
  async updateNumberOfFiles(){
    this.state.socketFS.on('numberOfFiles', data => {
      if (!this.state.fileInQueue && data > 0) {
        this.state.imageViewport.style.visibility = 'visible'
        this.getNextImage();
      }
      this.setState({
        numberOfFilesInQueue: data,
        fileInQueue: data > 0,
      });
    })
  }


  /**
   * onNoImageLeft - Method invoked when there isn't any file in the file queue.
   * A 'No file' image is displayed insted of the cornerstonejs canvas
   *
   * @param {type}  - None
   * @return {type} -  None
   */
  onNoImageLeft(){
    console.log('No next image to display');
    this.state.imageViewport.style.visibility = 'hidden'
    this.setState({
      selectedFile: null,
      displayNext: false,
      validations: [],
      currentSelection: { detectionSetIndex: 0, detectionIndex: Selection.NO_SELECTION }
    });
  }

  /**
   * getNextImage() - Attempts to retreive the next image from the file server via get request
   *                - Then sets the state to the blob and calls the loadAndViewImage() function
   * @param {type} - None
   * @return {type} - None
   */
  getNextImage(){
      axios.get(`${FILE_SERVER}/next`, {
        headers: {
          'Content-Type': 'application/json',
          'Cache-Control' : 'no-cache'
        }
      }).then(async (res) => {
        // We get our latest file upon the main component mounting
        if (res.data.response === 'error '){
          console.log('Error getting next image');
        } else if (res.data.response === 'no-next-image') {
          // Need to clear the canvas here or make a no image to load display
          this.onNoImageLeft();
        } else {
          const myZip = new JSZip();
          var layerOrder = [];
          var listOfPromises = [];
          var listOfLayers = [];
          var imgBuf = null;
          myZip.loadAsync(res.data.b64, { base64: true }).then(() => {
            myZip.file('stack.xml').async('string').then( async (stackFile) => {
              layerOrder = Utils.getLayerOrder(stackFile);
              for (var i = 0; i < layerOrder.length; i++) {
                await myZip.file(layerOrder[i]).async('base64').then((imageData) => {
                  if (i===0) imgBuf=Utils.base64ToArrayBuffer(imageData);
                  listOfLayers.push(Utils.b64toBlob(imageData));
                })
              }
              var promiseOfList = Promise.all(listOfPromises);
              // Once we have all the layers...
              promiseOfList.then(() => {
                this.state.openRasterData = listOfLayers;
                this.setState({
                  selectedFile: this.state.openRasterData[0],
                  image: imgBuf,
                  displayNext: false,
                  receiveTime: Date.now(),
                });

                this.setState({ currentSelection: { detectionSetIndex: 0, detectionIndex: Selection.NO_SELECTION } }, () => {
                  this.loadAndViewImage();
                });
              });
            })
          });
        }
      }).catch((err) => {
        console.log(err);
      });

  }


  /**
   * * updateNavigationBtnState - Method that enables/disables the buttons for
   *  navigating through the several algorithms
   *
   * @param  - None
   * @return - None
   */
  updateNavigationBtnState() {
    const algorithmCount = this.state.detectionSetList.length;
    const currentAlgorithmIndex = this.state.currentSelection.detectionSetIndex;
    this.state.nextAlgBtnEnabled = (currentAlgorithmIndex < (algorithmCount - 1));
    this.state.prevAlgBtnEnabled = currentAlgorithmIndex > 0;
  }

  /**
   * * validationCompleted - Method that indicates is the operator has finished validating detections
   *
   * @param  {type} validationList array sized with the number of detections. Every position
   * in the array is an int value (0/1) that indicates whether the corresponding detection has been validated or not.
   * @return {type}                boolean value. True in case al detections were validated. False, otherwise.
   */
  validationCompleted(validationList) {
    var validationsComplete = true;
    var detectionSetIndex = this.state.currentSelection.detectionSetIndex;

    if (!validationList[detectionSetIndex]) {
      return validationsComplete;
    }

    for( var i=0; i < validationList.length; i++){
      for(var j=0; j< validationList[i].length; j++){
        if (validationList[i][j] === 0) {
          validationsComplete = false;
          break;
        }
      }
    }
    return validationsComplete;
  }

  /**
   * nextImageClick() - When the operator taps next, we send to the file server to remove the
   *                  - current image, then when that is complete, we send the image to the command
   *                  - server. Finally, calling getNextImage to display another image if there is one
   * @param {type} - None
   * @return {type} - None
   */
  nextImageClick(e) {
    axios.get(`${FILE_SERVER}/confirm`).then((res) => {
      if (res.data.confirm === 'image-removed'){
<<<<<<< HEAD
        this.setState({
          algorithm: null
        })
=======

>>>>>>> 0e8a347f
        let validationCompleted = this.validationCompleted(this.state.validations);

<<<<<<< HEAD
        const stackXML = document.implementation.createDocument("", "", null);
        const prolog = '<?xml version="1.0" encoding="utf-8"?>';
        const imageElem = stackXML.createElement('image');
        const stackElem = stackXML.createElement('stack');
        
        const mimeType = new Blob(['image/openraster'], {type: "text/plain;charset=utf-8"});
        const newOra = new JSZip();

        newOra.file('mimetype', mimeType, { compression: null });       
        newOra.file('data/pixel_data.dcs', image);

        const pixelLayer = stackXML.createElement('layer');
        pixelLayer.setAttribute('src', 'data/pixel_data.dcs');
        stackElem.appendChild(pixelLayer);
        
        /*
        *  Third parameter is the "abort flag": True / False
        *  True. When feedback has been left for at least one detection, we need to create a TDR to save feedback
        *  False. When feedback has not been left for any detection we need to create a TDR w/ ABORT flag
        */
        for(var i = 1; i < this.state.openRasterData.length; i++){
          let imageData = this.state.openRasterData[i];
          let validationList = this.state.validations[i];
          newOra.file(`data/additional_data_${i}.dcs`, Dicos.dataToBlob(validationList, imageData, Date.now(), !validationCompleted));
          let additionalLayer = stackXML.createElement('layer');
          additionalLayer.setAttribute('src', `data/additional_data_${i}.dcs`);
          stackElem.appendChild(additionalLayer);
=======
        for(var i=1; i<this.state.openRasterData; i++){
          let imageData = this.state.openRasterData[i];
          let validationList = this.state.validations[i];

          this.setState({
            /*
            *  Third parameter is the "abort flag": True / False
            *  True. When feedback has been left for at least one detection, we need to create a TDR to save feedback
            *  False. When feedback has not been left for any detection we need to create a TDR w/ ABORT flag
            */
            selectedFile: Dicos.dataToBlob(validationList, imageData, Date.now(), !validationCompleted),
            algorithm: null
          })
>>>>>>> 0e8a347f
        }
        imageElem.appendChild(stackElem);
        stackXML.appendChild(imageElem);
        newOra.file('stack.xml', new Blob([prolog + new XMLSerializer().serializeToString(stackXML)], { type: 'application/xml '}));
        newOra.generateAsync({ type: 'blob' }).then((oraBlob) => {
          this.sendImageToCommandServer(oraBlob).then((res) => {
            this.hideButtons(e);
            this.setState({
              selectedFile: null,
              isUpload: false
            });
            this.getNextImage();
          });  
        })               
      } else if (res.data.confirm === 'image-not-removed') {
        console.log('File server couldnt remove the next image');
      } else if (res.data.confirm === 'no-next-image'){
        alert('No next image');
        this.setState({selectedFile: null});
      }
    }).catch((err) => {
      console.log(err);
    })
  }


  /**
   * sendImageToFileServer - Socket IO to send an imge to the file server
   * @param {type} - file - which file we are sending
   * @return {type} - None
   */
  async sendImageToFileServer(file){
    this.setState({ isDownload: true });
    this.state.socketFS.binary(true).emit("fileFromClient", file);
  }


  /**
   * sendImageToCommandServer - Socket IO to send a file to the server
   * @param {type} - file - which file we are sending
   * @return {type} - None
   */
  async sendImageToCommandServer(file){
    this.setState({ isUpload: true });
    this.state.socketCommand.binary(true).emit("fileFromClient", file);
  }

  /**
   * setupConerstoneJS - CornerstoneJS Tools are initialized
   *
   * @param  {type} imageViewport DOM element where the x-ray image is rendered
   * @return {type}               None
   */
  setupConerstoneJS(imageViewport) {
    cornerstone.enable(imageViewport);
    const PanTool = cornerstoneTools.PanTool;
    cornerstoneTools.addTool(PanTool);
    cornerstoneTools.setToolActive('Pan', { mouseButtonMask: 1 });
    const Zoom = cornerstoneTools.ZoomMouseWheelTool;
    cornerstoneTools.addTool(Zoom);
    cornerstoneTools.setToolActive("ZoomMouseWheel", {});
    const ZoomTouchPinchTool = cornerstoneTools.ZoomTouchPinchTool;
    cornerstoneTools.addTool(ZoomTouchPinchTool);
    cornerstoneTools.setToolActive('ZoomTouchPinch', {});
  };


  /**
   * loadAndViewImage - Method that loads the image data from the DICOS+TDR file using CornerstoneJS.
   * The method invokes the displayDICOSinfo method in order to render the image and pull the detection-specific data.
   *
   * @param  {type} imageId id that references the DICOS+TDR file to be loaded
   * @return {type}         None
   */
  loadAndViewImage() {
    const self = this;
    const dataImages = [];
    self.displayDICOSimage();
    // all other images do not have pixel data -- cornerstoneJS will fail and send an error
    // if pixel data is missing in the dicom/dicos file. To parse out only the data,
    // we use dicomParser instead. For each .dcs file found at an index spot > 1, load
    // the file data and call loadDICOSdata() to store the data in a DetectionSet
    for(var i=1; i< self.state.openRasterData.length; i++){
      dataImages[i-1] = self.state.openRasterData[i];
    }
    self.loadDICOSdata(dataImages);

    // this.state.currentSelection.detectionSetIndex=0;
  }

  /**
   * displayDICOSinfo - Method that renders the x-ray image encoded in the DICOS+TDR file and
   *
   * @param  {type} image DICOS+TDR data
   * @return {type}       None
   */
  displayDICOSimage() {
    // the first image has the pixel data so prepare it to be displayed using cornerstoneJS
    const self = this;
    const pixelData = cornerstoneWADOImageLoader.wadouri.fileManager.add(this.state.openRasterData[0]);
    cornerstone.loadImage(pixelData).then(
        function(image) {
          const viewport = cornerstone.getDefaultViewportForImage(self.state.imageViewport, image);
          viewport.scale = 1.4;
          viewport.translation.y = 50;
          self.setState({viewport: viewport})
          cornerstone.displayImage(self.state.imageViewport, image, viewport);
        });
  }

  /**
   * loadDICOSdata - Method that a DICOS+TDR file to pull all the data regarding the threat detections
   *
   * @param  {type} images list of DICOS+TDR data from each algorithm
   * @return {type}       None
   */
  loadDICOSdata(images) {
    var today = new Date();
    var dd = String(today.getDate()).padStart(2, '0');
    var mm = String(today.getMonth() + 1).padStart(2, '0'); //January is 0!
    var yyyy = today.getFullYear();
    let all_detections = [];

    for(var i=0; i<images.length;i++){
      if(i===0){
        const reader = new FileReader();
        let self = this;

        reader.addEventListener("loadend", function() {
          const view = new Uint8Array(reader.result);
          var image = dicomParser.parseDicom(view);

          self.setState({
            detections: null,
            currentSelection : {
              detectionIndex: Selection.NO_SELECTION,
              detectionSetIndex: 0
            },
            threatsCount: image.uint16(Dicos.dictionary['NumberOfAlarmObjects'].tag),
            algorithm: image.string(Dicos.dictionary['ThreatDetectionAlgorithmandVersion'].tag),
            type: image.string(Dicos.dictionary['DetectorType'].tag),
            configuration: image.string(Dicos.dictionary['DetectorConfiguration'].tag),
            station: image.string(Dicos.dictionary['StationName'].tag),
            series: image.string(Dicos.dictionary['SeriesDescription'].tag),
            study: image.string(Dicos.dictionary['StudyDescription'].tag),
            time: today.getHours() + ":" + today.getMinutes() + ":" + today.getSeconds(),
            date: mm + '/' + dd + '/' + yyyy
          });
        });
        reader.readAsArrayBuffer(images[i]);
      }

      const detectionSet = new DetectionSet();
      this.state.validations[i] = [0];

      const reader = new FileReader();

      reader.addEventListener("loadend", function() {
        const view = new Uint8Array(reader.result);
        var image = dicomParser.parseDicom(view);

        let threatsCount = image.uint16(Dicos.dictionary['NumberOfAlarmObjects'].tag);

<<<<<<< HEAD
    // for every threat found, create a new Detection object and store all Detection
    // objects in a DetectionSet object
    for (var i = 0; i < this.state.threatsCount; i++) {
      const boundingBoxCoords = Dicos.retrieveBoundingBoxData(threatSequence.items[i]);
      const objectClass = Dicos.retrieveObjectClass(threatSequence.items[i]);
      const confidenceLevel = Utils.decimalToPercentage(Dicos.retrieveConfidenceLevel(threatSequence.items[i]));
=======
        detectionSet.algorithm = image.string(Dicos.dictionary['ThreatDetectionAlgorithmandVersion'].tag);
>>>>>>> 0e8a347f

        // Threat Sequence information
        const threatSequence = image.elements.x40101011;
        if (threatSequence == null){
          console.log("No Threat Sequence");
          return;
        }

        if (image.uint16(Dicos.dictionary['NumberOfAlarmObjects'].tag) === 0 || image.uint16(Dicos.dictionary['NumberOfAlarmObjects'].tag) === undefined) {
          console.log("No Potential Threat Objects detected");
          this.setState({
            displayNext: true
          });
          return;
        }

        // for every threat found, create a new Detection object and store all Detection
        // objects in s DetectionSet object
        for (var j = 0; j < threatsCount; j++) {
          const boundingBoxCoords = Dicos.retrieveBoundingBoxData(threatSequence.items[j]);
          const objectClass = Dicos.retrieveObjectClass(threatSequence.items[j]);
          const confidenceLevel = Utils.decimalToPercentage(Dicos.retrieveConfidenceLevel(threatSequence.items[j]));

          detectionSet.detections[j] = new Detection(boundingBoxCoords, objectClass, confidenceLevel);
          // all_detections[i] = detectionSet;
        }
      });
      reader.readAsArrayBuffer(images[i]);
      all_detections[i] = detectionSet;

    }
    this.state.detectionSetList = all_detections;
    this.updateNavigationBtnState();
  }

  /**
   * onImageRendered - Callback method automatically invoked when CornerstoneJS renders a new image.
   * It triggers the rendering of the several annotations associated to the image
   *
   * @param  {type} e Event
   * @return {type}   None
   */
  onImageRendered(e) {
    const eventData = e.detail;
    this.setState({zoomLevel: eventData.viewport.scale.toFixed(2)});
    // set the canvas context to the image coordinate system
    //cornerstone.setToPixelCoordinateSystem(eventData.enabledElement, eventData.canvasContext);
    // NOTE: The coordinate system of the canvas is in image pixel space.  Drawing
    // to location 0,0 will be the top left of the image and rows,columns is the bottom
    // right.
    const context = eventData.canvasContext;
    this.renderDetections(this.state.detectionSetList, context);
  }


  /**
   * renderDetections - Method that renders the several annotations in a given DICOS+TDR file
   *
   * @param  {type} data    DICOS+TDR data
   * @param  {type} context Rendering context
   * @return {type}         None
   */
  renderDetections(data, context) {

    let validations = this.state.validations.length > 0 ? this.state.validations[this.state.currentSelection.detectionSetIndex] : null;

    let B_BOX_COORDS = 4;
    let currDataSetIndex = this.state.currentSelection.detectionSetIndex;
    let currDataIndex = this.state.currentSelection.detectionIndex;
    context.clearRect(0, 0, context.width, context.height);

    if (data === null || data.length === 0) {
      return;
    }

    for(var j=0; j<data[currDataSetIndex].detections.length; j++){

      const detectionData = data[currDataSetIndex].detections[j];

      if (!detectionData || detectionData.boundingBox.length < B_BOX_COORDS) return;

      let detectionColor = detectionData.selected? DETECTION_COLOR_SELECTED : DETECTION_COLOR;

      if (validations) {
        if(validations[j] === "CONFIRM"){
          detectionColor = detectionData.selected? DETECTION_COLOR_SELECTED : DETECTION_COLOR_VALID;
        }
        else if(validations[j] === "REJECT"){
          detectionColor = detectionData.selected? DETECTION_COLOR_SELECTED : DETECTION_COLOR_INVALID;
        }
      }

      context.font = LABEL_FONT;
      context.strokeStyle = detectionColor;
      context.fillStyle = detectionColor;
      context.lineWidth = DETECTION_BORDER;
      const boundingBoxCoords = detectionData.boundingBox;
      const boundingBoxWidth = Math.abs(boundingBoxCoords[2] - boundingBoxCoords[0]);
      const boundingBoxHeight = Math.abs(boundingBoxCoords[3] - boundingBoxCoords[1]);
      if (boundingBoxWidth === 0 || boundingBoxHeight === 0) continue;
      const detectionLabel = Utils.formatDetectionLabel(detectionData.class, detectionData.confidence);
      const labelSize = Utils.getTextLabelSize(context, detectionLabel, LABEL_PADDING);
      context.fillStyle = detectionColor;
      context.strokeStyle = detectionColor;
      context.strokeRect(boundingBoxCoords[0], boundingBoxCoords[1], boundingBoxWidth, boundingBoxHeight);

      // Line rendering
      if (j === this.state.currentSelection.detectionIndex) {
        const buttonGap = (BUTTONS_GAP - BUTTON_HEIGHT/2) / this.state.zoomLevel;
        context.beginPath();
        // Staring point (10,45)
        context.moveTo(boundingBoxCoords[2], boundingBoxCoords[1] + LINE_GAP/2);
        // End point (180,47)
        context.lineTo(boundingBoxCoords[2] + BUTTON_MARGIN_LEFT / this.state.zoomLevel, boundingBoxCoords[1] + buttonGap);
        // Make the line visible
        context.stroke();
        context.beginPath();
        // Staring point (10,45)
        context.moveTo(boundingBoxCoords[2] - LINE_GAP/2, boundingBoxCoords[1]);
        // End point (180,47)
        context.lineTo(boundingBoxCoords[2] + BUTTON_MARGIN_LEFT / this.state.zoomLevel, boundingBoxCoords[1] - buttonGap);
        // Make the line visible
        context.stroke();
      }

      // Label rendering
      context.fillRect(boundingBoxCoords[0], boundingBoxCoords[1] - labelSize["height"], labelSize["width"], labelSize["height"]);
      context.strokeRect(boundingBoxCoords[0], boundingBoxCoords[1] - labelSize["height"], labelSize["width"], labelSize["height"]);
      context.fillStyle = LABEL_TEXT_COLOR;
      context.fillText(detectionLabel, boundingBoxCoords[0] + LABEL_PADDING, boundingBoxCoords[1] - LABEL_PADDING);
    }
  };


  /**
   * hideButtons - Unselect the selected detection and hide the two "feedback" buttons.
   *
   * @param  {type} e Event data such as the mouse cursor position, mouse button clicked, etc.
   * @return {type}  None
   */
  hideButtons(e){
    this.setState({ displayButtons: false }, () => {
      this.renderButtons(e);
    });

    var selectedIndex = this.state.currentSelection.detectionIndex;
    var detectionSetIndex = this.state.currentSelection.detectionSetIndex;
    var detectionList = this.state.detectionSetList;

    if(selectedIndex !== Selection.NO_SELECTION){
      if(detectionList[detectionSetIndex].detections[selectedIndex]){
        detectionList[detectionSetIndex].detections[selectedIndex].selected = false;
        this.setState({currentSelection: {detectionIndex: Selection.NO_SELECTION, detectionSetIndex: detectionSetIndex}})
      }
    }
  }

  /**
   * onMouseClicked - Callback function invoked on mouse clicked in image viewport. We handle the selection of detections.
   *
   * @param  {type} e Event data such as the mouse cursor position, mouse button clicked, etc.
   * @return {type}   None
   */
  onMouseClicked(e) {
    if (this.state.detectionsSetList === null || this.state.detectionSetList.length === 0){
      return;
    }

    var clickedPos = Selection.NO_SELECTION;
    var selectedIndex = this.state.currentSelection.detectionIndex;
    var detectionSetIndex = this.state.currentSelection.detectionSetIndex;
    var detectionList = this.state.detectionSetList;
    var validations = this.state.validations[detectionSetIndex];
    let feedback = "";

    // User is submitting feedback through confirm or reject buttons
    if(e.currentTarget.id === "confirm" || e.currentTarget.id === "reject"){
      if(e.currentTarget.id === "confirm"){
        feedback = "CONFIRM";
      }
      if(e.currentTarget.id === "reject"){
        feedback = "REJECT";
      }

      detectionList[detectionSetIndex].detections[selectedIndex].selected = false;
      this.state.validations[detectionSetIndex][selectedIndex] = feedback;

      if(this.validationCompleted(this.state.validations)){
        this.setState({
          displayNext: true
        });
      }

      this.setState({
        currentSelection: {
          detectionIndex: Selection.NO_SELECTION,
          detectionSetIndex: this.state.currentSelection.detectionSetIndex
        },
        displayButtons: false,
      }, () => {
        this.renderButtons(e);
      });
    }

    // Handle regular click events for selecting and deselecting detections
    else{
      const mousePos = cornerstone.canvasToPixel(e.target, {x:e.detail.currentPoints.page.x, y:e.detail.currentPoints.page.y});

        for (var j = 0; j < detectionList[detectionSetIndex].detections.length; j++){
          if(Utils.pointInRect(mousePos, detectionList[detectionSetIndex].detections[j].boundingBox)){
            clickedPos = j;
            break;
        }
        }
      if(clickedPos === Selection.NO_SELECTION) {
        if (selectedIndex !== Selection.NO_SELECTION) detectionList[detectionSetIndex].detections[selectedIndex].selected = false;
        selectedIndex = Selection.NO_SELECTION;
        this.setState({ displayButtons: false,  currentSelection: { detectionIndex: selectedIndex, detectionSetIndex: this.state.currentSelection.detectionSetIndex } }, () => {
          this.renderButtons(e);
        });
      }
      else {
        if (clickedPos === selectedIndex){
          detectionList[detectionSetIndex].detections[clickedPos].selected = false;
          selectedIndex = Selection.NO_SELECTION;
          this.setState({ displayButtons: false,  currentSelection: { detectionIndex: selectedIndex, detectionSetIndex: this.state.currentSelection.detectionSetIndex } }, () => {
            this.renderButtons(e);
          });
        } else {
            if (selectedIndex !== Selection.NO_SELECTION) detectionList[detectionSetIndex].detections[selectedIndex].selected = false;
            detectionList[detectionSetIndex].detections[clickedPos].selected = true;
            selectedIndex = clickedPos;
            this.setState({displayButtons: true, currentSelection: { detectionIndex: selectedIndex, detectionSetIndex: this.state.currentSelection.detectionSetIndex } }, () => {
              this.renderButtons(e);
            });
        }
      }
    }

  }


  /**
   * renderButtons - Function that handles the logic behind whether or not to display
   * the feedback buttons and where to display those buttons depending on the current
   * zoom level in the window
   *
   * @param  {type} e Event data passed from the onMouseClick function,
   * such as the mouse cursor position, mouse button clicked, etc.
   * @return {type}   None
   */
  renderButtons(e) {
    let className = "";
    if (this.state.detectionsSetList === null || this.state.detectionsSetList === 0){
      return;
    }

    className = this.state.displayButtons ? "" : "hidden";
    var leftAcceptBtn = 0;
    var topAcceptBtn = 0;
    var topRejectBtn = 0;
    if(e.detail !== null){
      if(className !== "hidden"){
        const buttonGap = BUTTONS_GAP / this.state.zoomLevel;
        const marginLeft = BUTTON_MARGIN_LEFT / this.state.zoomLevel;
        const boundingBoxCoords = this.state.detectionSetList[this.state.currentSelection.detectionSetIndex].detections[this.state.currentSelection.detectionIndex].boundingBox;
        var coordsAcceptBtn =  cornerstone.pixelToCanvas(this.state.imageViewport, {x:boundingBoxCoords[2] + marginLeft, y:boundingBoxCoords[1]-buttonGap});
        leftAcceptBtn = coordsAcceptBtn.x ;
        topAcceptBtn = coordsAcceptBtn.y;
        var coordsRejectBtn =  cornerstone.pixelToCanvas(this.state.imageViewport, {x:boundingBoxCoords[2] + marginLeft, y:boundingBoxCoords[1]});
        topRejectBtn = coordsRejectBtn.y;
      }
    }
    className = className + "feedback-buttons";
    ReactDOM.render(React.createElement("button", { id:"confirm", onClick: this.onMouseClicked, className: className,
      style: {
        top: topAcceptBtn,
        left: leftAcceptBtn,
        backgroundColor: DETECTION_COLOR_VALID,
      }
    }, "CONFIRM"), document.getElementById('feedback-confirm'));
    ReactDOM.render(React.createElement("button", { id:"reject", onClick: this.onMouseClicked ,className: className,
      style: {
        top: topRejectBtn,
        left: leftAcceptBtn,
        backgroundColor: DETECTION_COLOR_INVALID,
      }
    }, "REJECT"), document.getElementById('feedback-reject'));
    cornerstone.updateImage(this.state.imageViewport, true);
  }

  render() {
    return (
      <div>
        <div
          id="viewerContainer"
          style={{
            width: '100vw',
            height: '100vh',
            marginLeft: 'auto',
            marginRight: 'auto',
          }}
          onContextMenu={(e) => e.preventDefault() }
          className='disable-selection noIbar'
          unselectable='off'
          ref={el => {
            el && el.addEventListener('selectstart', (e) =>{
              e.preventDefault();
            })
          }}
          onMouseDown={(e) => e.preventDefault() } >
          <TopBar
            numberOfFiles={this.state.numberOfFilesInQueue}
            isUpload={this.state.isUpload}
            isDownload={this.state.isDownload}
            isConnected={this.state.isConnected}
          />
          <MetaData
            isVisible={this.state.fileInQueue}
            algorithmType={this.state.algorithm}
            detectorType={this.state.type}
            detectorConfigType={this.state.configuration}
            seriesType={this.state.series}
            studyType={this.state.study}
            navigationBtnClick={this.getAlgorithmForPos}
            nextAlgBtnEnabled={this.state.nextAlgBtnEnabled}
            prevAlgBtnEnabled={this.state.prevAlgBtnEnabled}
          />
          <div id="algorithm-outputs"> </div>
          <div id="feedback-confirm"> </div>
          <div id="feedback-reject"> </div>
        </div>
        <NextButton nextImageClick={this.nextImageClick} displayNext={this.state.displayNext} />
        <NoFileSign isVisible={!this.state.fileInQueue} />
      </div>
    );
  }

}

export default App;<|MERGE_RESOLUTION|>--- conflicted
+++ resolved
@@ -135,54 +135,6 @@
   }
 
 
-<<<<<<< HEAD
-  getNextAlgorithm = (event) => {
-    let currentDetectionSet = this.state.currentSelection.detectionSetIndex + 1;
-    // this.state.validations[currentDetectionSet] = [];
-
-      this.setState({ 
-        currentSelection: { detectionSetIndex: currentDetectionSet, detectionIndex: Selection.NO_SELECTION }, 
-        algorithm: this.state.detectionSetList[currentDetectionSet].algorithm
-      });
-      // remove button too iterate through algorithms if there are no more after the current one
-      if(!this.state.validations[currentDetectionSet + 1]){
-        document.getElementById('nextAlg').style.display = 'none';
-      }
-      else {
-        document.getElementById('nextAlg').style.display = 'block';
-      }
-      if(!this.state.validations[currentDetectionSet - 1]){
-        document.getElementById('prevAlg').style.display = 'none';
-      }
-      else {
-        document.getElementById('prevAlg').style.display = 'block';
-      }
-
-    this.displayDICOSimage();
-  }
-
-  getPrevAlgorithm = (event) => {
-    let currentDetectionSet = this.state.currentSelection.detectionSetIndex - 1;
-
-    this.setState({ 
-      currentSelection: { detectionSetIndex: currentDetectionSet, detectionIndex: Selection.NO_SELECTION }, 
-      algorithm: this.state.detectionSetList[currentDetectionSet].algorithm
-    });
-    // remove button too iterate through algorithms if there are no more after the current one
-    if(!this.state.validations[currentDetectionSet - 1]){
-      document.getElementById('prevAlg').style.display = 'none';
-    }
-    else {
-      document.getElementById('prevAlg').style.display = 'block';
-    }
-
-    if(!this.state.validations[currentDetectionSet + 1]){
-      document.getElementById('nextAlg').style.display = 'none';
-    }
-    else {
-      document.getElementById('nextAlg').style.display = 'block';
-    }
-=======
   getAlgorithmForPos(pos) {
     let currentDetectionSet = this.state.currentSelection.detectionSetIndex + pos;
     this.setState({
@@ -195,7 +147,6 @@
     this.state.currentSelection.detectionSetIndex = currentDetectionSet;
     // remove button to iterate through algorithms if there are no more after the current one
     this.updateNavigationBtnState();
->>>>>>> 0e8a347f
     this.displayDICOSimage();
   }
 
@@ -372,44 +323,8 @@
   nextImageClick(e) {
     axios.get(`${FILE_SERVER}/confirm`).then((res) => {
       if (res.data.confirm === 'image-removed'){
-<<<<<<< HEAD
-        this.setState({
-          algorithm: null
-        })
-=======
-
->>>>>>> 0e8a347f
         let validationCompleted = this.validationCompleted(this.state.validations);
 
-<<<<<<< HEAD
-        const stackXML = document.implementation.createDocument("", "", null);
-        const prolog = '<?xml version="1.0" encoding="utf-8"?>';
-        const imageElem = stackXML.createElement('image');
-        const stackElem = stackXML.createElement('stack');
-        
-        const mimeType = new Blob(['image/openraster'], {type: "text/plain;charset=utf-8"});
-        const newOra = new JSZip();
-
-        newOra.file('mimetype', mimeType, { compression: null });       
-        newOra.file('data/pixel_data.dcs', image);
-
-        const pixelLayer = stackXML.createElement('layer');
-        pixelLayer.setAttribute('src', 'data/pixel_data.dcs');
-        stackElem.appendChild(pixelLayer);
-        
-        /*
-        *  Third parameter is the "abort flag": True / False
-        *  True. When feedback has been left for at least one detection, we need to create a TDR to save feedback
-        *  False. When feedback has not been left for any detection we need to create a TDR w/ ABORT flag
-        */
-        for(var i = 1; i < this.state.openRasterData.length; i++){
-          let imageData = this.state.openRasterData[i];
-          let validationList = this.state.validations[i];
-          newOra.file(`data/additional_data_${i}.dcs`, Dicos.dataToBlob(validationList, imageData, Date.now(), !validationCompleted));
-          let additionalLayer = stackXML.createElement('layer');
-          additionalLayer.setAttribute('src', `data/additional_data_${i}.dcs`);
-          stackElem.appendChild(additionalLayer);
-=======
         for(var i=1; i<this.state.openRasterData; i++){
           let imageData = this.state.openRasterData[i];
           let validationList = this.state.validations[i];
@@ -423,7 +338,6 @@
             selectedFile: Dicos.dataToBlob(validationList, imageData, Date.now(), !validationCompleted),
             algorithm: null
           })
->>>>>>> 0e8a347f
         }
         imageElem.appendChild(stackElem);
         stackXML.appendChild(imageElem);
@@ -587,16 +501,7 @@
 
         let threatsCount = image.uint16(Dicos.dictionary['NumberOfAlarmObjects'].tag);
 
-<<<<<<< HEAD
-    // for every threat found, create a new Detection object and store all Detection
-    // objects in a DetectionSet object
-    for (var i = 0; i < this.state.threatsCount; i++) {
-      const boundingBoxCoords = Dicos.retrieveBoundingBoxData(threatSequence.items[i]);
-      const objectClass = Dicos.retrieveObjectClass(threatSequence.items[i]);
-      const confidenceLevel = Utils.decimalToPercentage(Dicos.retrieveConfidenceLevel(threatSequence.items[i]));
-=======
         detectionSet.algorithm = image.string(Dicos.dictionary['ThreatDetectionAlgorithmandVersion'].tag);
->>>>>>> 0e8a347f
 
         // Threat Sequence information
         const threatSequence = image.elements.x40101011;
