import './App.css';
import React from 'react';
import { Component } from 'react';
import * as cornerstone from 'cornerstone-core';
import * as cornerstoneTools from 'eac-cornerstone-tools';
import dicomParser from 'dicom-parser';
import * as cornerstoneMath from 'cornerstone-math';
import Hammer from 'hammerjs';
import * as cornerstoneWADOImageLoader from 'cornerstone-wado-image-loader';
import io from 'socket.io-client';
import ORA from './ORA.js';
import Stack from './Stack.js';
import Utils from './Utils.js';
import Dicos from './Dicos.js';
import Detection from './Detection.js';
import axios from 'axios';
import SideMenu from './components/SideMenu';
import TopBar from './components/TopBar/TopBar';
import JSZip from 'jszip';
import Selection from './Selection';
import NoFileSign from './components/NoFileSign';
import * as constants from './Constants';
import BoundingBoxDrawingTool from './cornerstone-tools/BoundingBoxDrawingTool';
import BoundPolyFAB from './components/FAB/BoundPolyFAB';
import { connect } from 'react-redux';
import {
    setCommandServerConnection,
    setFileServerConnection,
    setUpload,
    setDownload,
    setIsFileInQueue,
    setNumFilesInQueue,
    setProcessingHost,
    setCurrentProcessingFile,
} from './redux/slices/server/serverSlice';
import {
    resetDetections,
    addDetection,
    addDetectionSet,
<<<<<<< HEAD
=======
    // eslint-disable-next-line no-unused-vars
    areDetectionsValidated,
>>>>>>> 277fe99d
    clearAllSelection,
    clearSelectedDetection,
    selectDetection,
    selectDetectionSet,
    getDetectionColor,
    getDetectionsFromView,
    updateDetection,
    updatedDetectionSet,
    editDetectionLabel,
    deleteDetection,
    validateDetections,
    updateDetectionSetVisibility,
    hasDetectionChanged,
} from './redux/slices/detections/detectionsSlice';
import {
    updateFABVisibility,
    updateIsDetectionContextVisible,
    updateCornerstoneMode,
    updateDisplaySelectedBoundingBox,
    updateEditionMode,
    emptyAreaClickUpdate,
    detectionSelectedUpdate,
    algorithmSelectedUpdate,
    menuDetectionSelectedUpdate,
    labelSelectedUpdate,
    labelCompleteUpdate,
    deleteDetectionUpdate,
    boundingBoxSelectedUpdate,
    exitEditionModeUpdate,
    updateDetectionContextPosition,
    updateZoomLevels,
    updateZoomLevelTop,
    updateZoomLevelSide,
    newFileReceivedUpdate,
    updateSelectedFile,
    onNoImageUpdate,
} from './redux/slices/ui/uiSlice';
import DetectionContextMenu from './components/DetectionContext/DetectionContextMenu';
import EditLabel from './components/EditLabel';
cornerstoneTools.external.cornerstone = cornerstone;
cornerstoneTools.external.Hammer = Hammer;
cornerstoneTools.external.cornerstoneMath = cornerstoneMath;
cornerstoneTools.init({
    mouseEnabled: true,
    touchEnabled: true,
});
cornerstoneWADOImageLoader.external.cornerstone = cornerstone;
cornerstoneWADOImageLoader.external.dicomParser = dicomParser;
cornerstoneWADOImageLoader.webWorkerManager.initialize({
    maxWebWorkers: navigator.hardwareConcurrency || 1,
    startWebWorkersOnDemand: true,
    taskConfiguration: {
        decodeTask: {
            initializeCodecsOnStartup: false,
            usePDFJS: false,
            strict: false,
        },
    },
});

//TODO: re-add PropTypes and prop validation
/* eslint-disable react/prop-types */

// Socket IO
let COMMAND_SERVER = null;
let FILE_SERVER = null;

class App extends Component {
    /**
     * constructor - All the related elements of the class are initialized:
     * Callback methods are bound to the class
     * The state is initialized
     * A click listener is bound to the image viewport in order to detect click events
     * A cornerstoneImageRendered listener is bound to the image viewport to trigger some actions in response to the image rendering
     * CornerstoneJS Tools are initialized
     *
     * @param  {type} props None
     * @return {type}       None
     */
    constructor(props) {
        super(props);
        this.currentSelection = new Selection();
        this.state = {
            configurationInfo: {},
            myOra: new ORA(),
            imageViewportTop: document.getElementById('dicomImageLeft'),
            imageViewportSide: document.getElementById('dicomImageRight'),
            viewport: cornerstone.getDefaultViewport(null, undefined),
<<<<<<< HEAD
            cornerstoneMode: constants.cornerstoneMode.SELECTION,
            isDrawingBoundingBox: false,
            isFABVisible: false,
            isDetectionContextVisible: false,
            isEditLabelWidgetVisible: false,
            detectionContextPosition: {
                top: 0,
                left: 0,
            },
            editionMode: constants.editionMode.NO_TOOL,
            detectionLabels: [],
            detectionLabelEditWidth: '0px',
            detectionLabelEditPosition: {
                top: 0,
                left: 0,
            },
=======
>>>>>>> 277fe99d
        };
        this.sendImageToFileServer = this.sendImageToFileServer.bind(this);
        this.sendImageToCommandServer = this.sendImageToCommandServer.bind(
            this
        );
        this.nextImageClick = this.nextImageClick.bind(this);
        this.onImageRendered = this.onImageRendered.bind(this);
        this.loadAndViewImage = this.loadAndViewImage.bind(this);
        this.loadDICOSdata = this.loadDICOSdata.bind(this);
        this.onMouseClicked = this.onMouseClicked.bind(this);
        this.resetSelectedDetectionBoxes = this.resetSelectedDetectionBoxes.bind(
            this
        );
        this.hideContextMenu = this.hideContextMenu.bind(this);
        this.updateNumberOfFiles = this.updateNumberOfFiles.bind(this);
        this.appUpdateImage = this.appUpdateImage.bind(this);
        this.onMenuDetectionSelected = this.onMenuDetectionSelected.bind(this);
        this.resizeListener = this.resizeListener.bind(this);
        this.calculateviewPortWidthAndHeight = this.calculateviewPortWidthAndHeight.bind(
            this
        );
        this.recalculateZoomLevel = this.recalculateZoomLevel.bind(this);
        this.onBoundingBoxSelected = this.onBoundingBoxSelected.bind(this);
        this.onPolygonMaskSelected = this.onPolygonMaskSelected.bind(this);
        this.resetCornerstoneTool = this.resetCornerstoneTool.bind(this);
        this.onDragEnd = this.onDragEnd.bind(this);
        this.renderDetectionContextMenu = this.renderDetectionContextMenu.bind(
            this
        );
        this.getContextMenuPos = this.getContextMenuPos.bind(this);
        this.getEditLabelWidgetPos = this.getEditLabelWidgetPos.bind(this);
        this.selectEditionMode = this.selectEditionMode.bind(this);
        this.onContextMenuBtnClicked = this.onContextMenuBtnClicked.bind(this);
        this.selectEditDetectionLabel = this.selectEditDetectionLabel.bind(
            this
        );
        this.editDetectionLabel = this.editDetectionLabel.bind(this);
        this.editBoundingBox = this.editBoundingBox.bind(this);
        this.editPolygonMask = this.editPolygonMask.bind(this);
        this.deleteDetection = this.deleteDetection.bind(this);
        this.updateDetectionVisibility = this.updateDetectionVisibility.bind(
            this
        );
        this.updateDetectionSetVisibility = this.updateDetectionSetVisibility.bind(
            this
        );
        this.onMenuDetectionSetSelected = this.onMenuDetectionSetSelected.bind(
            this
        );
    }

    /**
     * componentDidMount - Method invoked after all elements on the page are rendered properly
     *
     * @return {type}  None
     */
    componentDidMount() {
        // Connect socket servers
        const hostname = window.location.hostname;
        constants.server.FILE_SERVER_ADDRESS =
            constants.server.PROTOCOL +
            hostname +
            constants.server.FILE_SERVER_PORT;
        FILE_SERVER = io(constants.server.FILE_SERVER_ADDRESS);
        COMMAND_SERVER = io(constants.COMMAND_SERVER);

        this.props.setProcessingHost(hostname);
        this.state.imageViewportTop.addEventListener(
            'cornerstoneimagerendered',
            this.onImageRendered
        );
        this.state.imageViewportTop.addEventListener(
            'cornerstonetoolsmouseclick',
            this.onMouseClicked
        );
        this.state.imageViewportTop.addEventListener(
            'cornerstonetoolstouchstart',
            this.onMouseClicked
        );
        this.state.imageViewportTop.addEventListener(
            'cornerstonetoolstouchdragend',
            (event) => {
                this.onDragEnd(event, this.state.imageViewportTop);
            }
        );
        this.state.imageViewportTop.addEventListener(
            'cornerstonetoolsmousedrag',
            this.hideContextMenu
        );
        this.state.imageViewportTop.addEventListener('mouseup', (event) => {
            const newEvent = Utils.mockCornerstoneEvent(
                event,
                this.state.imageViewportTop
            );
            this.onDragEnd(newEvent, this.state.imageViewportTop);
        });

        this.state.imageViewportTop.addEventListener(
            'cornerstonetoolsmousewheel',
            this.resetSelectedDetectionBoxes
        );
        this.state.imageViewportTop.addEventListener(
            'cornerstonetoolstouchpinch',
            this.resetSelectedDetectionBoxes
        );
        this.state.imageViewportSide.addEventListener(
            'cornerstoneimagerendered',
            this.onImageRendered
        );
        this.state.imageViewportSide.addEventListener(
            'cornerstonetoolsmouseclick',
            this.onMouseClicked
        );
        this.state.imageViewportSide.addEventListener(
            'cornerstonetoolstouchstart',
            this.onMouseClicked
        );
        this.state.imageViewportSide.addEventListener(
            'cornerstonetoolstouchdragend',
            (event) => {
                this.onDragEnd(event, this.state.imageViewportSide);
            }
        );
        this.state.imageViewportSide.addEventListener(
            'cornerstonetoolsmousedrag',
            this.resetSelectedDetectionBoxes
        );
        this.state.imageViewportSide.addEventListener('mouseup', (event) => {
            const newEvent = Utils.mockCornerstoneEvent(
                event,
                this.state.imageViewportSide
            );
            this.onDragEnd(newEvent, this.state.imageViewportSide);
        });
        this.state.imageViewportSide.addEventListener(
            'cornerstonetoolsmousewheel',
            this.resetSelectedDetectionBoxes
        );
        this.state.imageViewportSide.addEventListener(
            'cornerstonetoolstouchpinch',
            this.resetSelectedDetectionBoxes
        );
        window.addEventListener('resize', this.resizeListener);

        this.calculateviewPortWidthAndHeight();
        this.props.updateFABVisibility(
            this.state.numberOfFilesInQueue > 0 ? true : false
        );
        let reactObj = this;

        reactObj.getFilesFromCommandServer();
        reactObj.updateNumberOfFiles();
        reactObj.setupCornerstoneJS(
            reactObj.state.imageViewportTop,
            reactObj.state.imageViewportSide
        );
        this.props.setCommandServerConnection({
            action: 'connect',
            socket: COMMAND_SERVER,
        });
        this.props.setFileServerConnection({
            action: 'connect',
            socket: FILE_SERVER,
        });
        this.getFilesFromCommandServer();
        this.updateNumberOfFiles();
        this.setupCornerstoneJS(
            this.state.imageViewportTop,
            this.state.imageViewportSide
        );
        this.recalculateZoomLevel();
    }

    /**
     * calculateviewPortWidthAndHeight - Function to calculate the ViewPorts width and Height.
     *
     * @param  None
     * @returns {type} None
     */
    calculateviewPortWidthAndHeight() {
        document.getElementsByClassName('twoViewportsSide')[0].style.width =
            (window.innerWidth - constants.sideMenuWidth) / 2 +
            constants.RESOLUTION_UNIT;
        document.getElementsByClassName('twoViewportsTop')[0].style.width =
            (window.innerWidth - constants.sideMenuWidth) / 2 +
            constants.RESOLUTION_UNIT;
        document.getElementById(
            'verticalDivider'
        ).style.left = document.getElementsByClassName(
            'twoViewportsTop'
        )[0].style.width;
        document.getElementsByClassName('twoViewportsSide')[0].style.left =
            document.getElementsByClassName('twoViewportsTop')[0].style.width +
            document.getElementById('verticalDivider').style.width;
    }

    /**
     * recalculateZoomLevel - Function to update cornerstoneJS viewports' zoom level based on their width
     *
     * @param  None
     * @returns {type} None
     */
    recalculateZoomLevel() {
        let canvasElements = document.getElementsByClassName(
            'cornerstone-canvas'
        );
        let multipleViewports = canvasElements.length > 1;
        const newZoomLevelTop = Utils.calculateZoomLevel(
            canvasElements[0].style.width
        );
        const newZoomLevelSide = multipleViewports
            ? Utils.calculateZoomLevel(canvasElements[1].style.width)
            : 0;
        const updateImageViewportTop = this.state.imageViewportTop;
        const updateImageViewportSide = this.state.imageViewportSide;
        updateImageViewportTop.scale = newZoomLevelTop;
        updateImageViewportSide.scale = newZoomLevelSide;
        this.props.updateZoomLevels({
            zoomLevelTop: newZoomLevelTop,
            zoomLevelSide: newZoomLevelSide,
        });
    }

    componentWillUnmount() {
        this.state.imageViewportTop.removeEventListener(
            'cornerstoneimagerendered',
            this.onImageRendered
        );
        this.state.imageViewportTop.removeEventListener(
            'cornerstonetoolsmouseclick',
            this.onMouseClicked
        );
        this.state.imageViewportTop.removeEventListener(
            'cornerstonetoolstouchstart',
            this.onMouseClicked
        );
        this.state.imageViewportTop.removeEventListener(
            'cornerstonetoolsmousedrag',
            this.resetSelectedDetectionBoxes
        );
        this.state.imageViewportTop.removeEventListener(
            'cornerstonetoolsmousewheel',
            this.resetSelectedDetectionBoxes
        );
        this.state.imageViewportTop.removeEventListener(
            'cornerstonetoolstouchpinch',
            this.resetSelectedDetectionBoxes
        );
        this.state.imageViewportSide.removeEventListener(
            'cornerstoneimagerendered',
            this.onImageRendered
        );
        this.state.imageViewportSide.removeEventListener(
            'cornerstonetoolsmouseclick',
            this.onMouseClicked
        );
        this.state.imageViewportSide.removeEventListener(
            'cornerstonetoolstouchstart',
            this.onMouseClicked
        );
        this.state.imageViewportSide.removeEventListener(
            'cornerstonetoolsmousedrag',
            this.resetSelectedDetectionBoxes
        );
        this.state.imageViewportSide.removeEventListener(
            'cornerstonetoolsmousewheel',
            this.resetSelectedDetectionBoxes
        );
        this.state.imageViewportSide.removeEventListener(
            'cornerstonetoolstouchpinch',
            this.resetSelectedDetectionBoxes
        );
        window.removeEventListener('resize', this.resizeListener);
    }

    /**
     * resizeListener - Function event listener for the window resize event. If a detection is selected,
     *                  we clear the detections and hide the buttons.
     *
     * @param {Event} e
     * @returns {type} None
     */
    // eslint-disable-next-line no-unused-vars
    resizeListener(e) {
        this.calculateviewPortWidthAndHeight();
        if (this.props.displaySelectedBoundingBox === true) {
            this.props.clearAllSelection();
            this.props.updateDisplaySelectedBoundingBox(false);
            this.appUpdateImage();
        }
    }

    /**
     * setupCornerstoneJS - CornerstoneJS Tools are initialized
     *
     * @param  {type} imageViewportTop DOM element where the top-view x-ray image is rendered
     * @param  {type} imageViewportSide DOM element where the side-view x-ray image is rendered
     * @return {type}               None
     */
    setupCornerstoneJS(imageViewportTop, imageViewportSide) {
        cornerstone.enable(imageViewportTop);
        cornerstone.enable(imageViewportSide);
        const PanTool = cornerstoneTools.PanTool;
        cornerstoneTools.addTool(PanTool);
        cornerstoneTools.setToolActive('Pan', { mouseButtonMask: 1 });
        const Zoom = cornerstoneTools.ZoomMouseWheelTool;
        cornerstoneTools.addTool(Zoom);
        cornerstoneTools.setToolActive('ZoomMouseWheel', {});
        const ZoomTouchPinchTool = cornerstoneTools.ZoomTouchPinchTool;
        cornerstoneTools.addTool(ZoomTouchPinchTool);
        cornerstoneTools.setToolActive('ZoomTouchPinch', {});
        cornerstoneTools.addTool(BoundingBoxDrawingTool);
        if (
            this.props.cornerstoneMode === constants.cornerstoneMode.ANNOTATION
        ) {
            cornerstoneTools.setToolActive('BoundingBoxDrawing', {
                mouseButtonMask: 1,
            });
        }
    }

    /**
     * resetCornerstoneTool - Reset Cornerstone Tools to their default state.
     *                        Invoked when user leaves annotation or edition mode
     * @param   {type} None
     * @return   {type} None
     */

    resetCornerstoneTool() {
        cornerstoneTools.clearToolState(
            this.state.imageViewportTop,
            'BoundingBoxDrawing'
        );
        if (this.props.singleViewport !== true) {
            cornerstoneTools.clearToolState(
                this.state.imageViewportSide,
                'BoundingBoxDrawing'
            );
        }
        cornerstoneTools.setToolOptions('BoundingBoxDrawing', {
            cornerstoneMode: constants.cornerstoneMode.ANNOTATION,
        });
        cornerstoneTools.setToolDisabled('BoundingBoxDrawing');
        cornerstoneTools.setToolActive('Pan', { mouseButtonMask: 1 });
        cornerstoneTools.setToolActive('ZoomMouseWheel', {});
        cornerstoneTools.setToolActive('ZoomTouchPinch', {});
    }

    /**
     * getFilesFromCommandServer - Socket Listener to get files from command server then send them
     *                           - to the file server directly after
     * @param {type} - None
     * @return {type} - Promise
     */
    async getFilesFromCommandServer() {
        COMMAND_SERVER.on('img', (data) => {
            // eslint-disable-next-line no-unused-vars
            this.sendImageToFileServer(Utils.b64toBlob(data)).then((res) => {
                // If we got an image and we are null, we know we can now fetch one
                // This is how it triggers to display a new file if none existed and a new one was added
                this.props.setDownload(false);
                if (this.props.selectedFile === false) {
                    this.getNextImage();
                }
            });
        });
    }

    /**
     * updateNumberOfFiles - Opens a socket to constantly monitor the number of files with the file server
     * @param {type} - None
     * @return {type} - Promise
     */
    async updateNumberOfFiles() {
        FILE_SERVER.on('numberOfFiles', (data) => {
            if (!this.props.isFileInQueue && data > 0) {
                const updateImageViewportTop = this.state.imageViewportTop;
                updateImageViewportTop.style.visibility = 'visible';
                this.setState({
                    imageViewportTop: updateImageViewportTop,
                });
                this.getNextImage();
            }
            this.props.updateFABVisibility(data > 0);
            this.props.setNumFilesInQueue(data);
            this.props.setIsFileInQueue(data > 0);
        });
    }

    /**
     * sendImageToFileServer - Socket IO to send an image to the file server
     * @param {type} - file - which file we are sending
     * @return {type} - None
     */
    async sendImageToFileServer(file) {
        this.props.setDownload(true);
        FILE_SERVER.emit('fileFromClient', file);
    }

    /**
     * sendImageToCommandServer - Socket IO to send a file to the server
     * @param {type} - file - which file we are sending
     * @return {type} - None
     */
    async sendImageToCommandServer(file) {
        this.props.setUpload(true);
        COMMAND_SERVER.emit('fileFromClient', file);
    }

    /**
     * onNoImageLeft - Method invoked when there isn't any file in the file queue.
     * A 'No file' image is displayed instead of the cornerstoneJs canvas
     *
     * @param {type}  - None
     * @return {type} -  None
     */
    onNoImageLeft() {
        let updateImageViewport = this.state.imageViewportTop;
        let updateImageViewportSide = this.state.imageViewportSide;
        updateImageViewport.style.visibility = 'hidden';
        updateImageViewportSide.style.visibility = 'hidden';
        this.currentSelection = new Selection();
        this.props.onNoImageUpdate();
        this.setState({
            imageViewportTop: updateImageViewport,
            imageViewportSide: updateImageViewportSide,
        });
    }

    /**
     * getNextImage() - Attempts to retrieve the next image from the file server via get request
     *                - Then sets the state to the blob and calls the loadAndViewImage() function
     * @param {type} - None
     * @return {type} - None
     */
    getNextImage() {
        // TODO: James B. - These fetch calls can be refactored into the serverSlice with Async Thunk calls.
        axios
            .get(`${constants.server.FILE_SERVER_ADDRESS}/next`, {
                headers: {
                    'Content-Type': 'application/json',
                    'Cache-Control': 'no-cache',
                },
            })
            .then(async (res) => {
                // We get our latest file upon the main component mounting
                if (res.data.response === 'error ') {
                    console.log('Error getting next image');
                } else if (res.data.response === 'no-next-image') {
                    this.props.setCurrentProcessingFile(null);
                    document.getElementById(
                        'verticalDivider'
                    ).style.visibility = 'hidden';
                    // Need to clear the canvas here or make a no image to load display
                    this.onNoImageLeft();
                } else {
                    var fileNameProcessing = Utils.getFilenameFromURI(
                        res.data.fileNameProcessing
                    );
                    this.props.setCurrentProcessingFile(fileNameProcessing);
                    const myZip = new JSZip();
                    var listOfPromises = [];
                    // This is our list of stacks we will append to the myOra object in our promise all
                    var listOfStacks = [];
                    // Lets load the compressed ORA file as base64
                    myZip.loadAsync(res.data.b64, { base64: true }).then(() => {
                        // First, after loading, we need to check our stack.xml
                        myZip
                            .file('stack.xml')
                            .async('string')
                            .then(async (stackFile) => {
                                const parser = new DOMParser();
                                const xmlDoc = parser.parseFromString(
                                    stackFile,
                                    'text/xml'
                                );
                                const xmlStack = xmlDoc.getElementsByTagName(
                                    'stack'
                                );
                                // We loop through each stack. Creating a new stack object to store our info
                                // for now, we are just grabbing the location of the dicos file in the ora file
                                for (let stackData of xmlStack) {
                                    let currentStack = new Stack(
                                        stackData.getAttribute('name'),
                                        stackData.getAttribute('view')
                                    );
                                    let layerData = stackData.getElementsByTagName(
                                        'layer'
                                    );
                                    for (let imageSrc of layerData) {
                                        currentStack.rawData.push(
                                            imageSrc.getAttribute('src')
                                        );
                                    }
                                    // We have finished creating the current stack's object
                                    // add it onto our holder variable for now
                                    listOfStacks.push(currentStack);
                                }
                                // Now we loop through the data we have collected
                                // We know the first layer of each stack is pixel data, which we need as an array buffer
                                // Which we got from i===0.
                                // No matter what however, every layer gets converted a blob and added to the data set
                                for (let j = 0; j < listOfStacks.length; j++) {
                                    for (
                                        let i = 0;
                                        i < listOfStacks[j].rawData.length;
                                        i++
                                    ) {
                                        await myZip
                                            .file(listOfStacks[j].rawData[i])
                                            .async('base64')
                                            .then((imageData) => {
                                                if (i === 0)
                                                    listOfStacks[
                                                        j
                                                    ].pixelData = Utils.base64ToArrayBuffer(
                                                        imageData
                                                    );
                                                listOfStacks[j].blobData.push(
                                                    Utils.b64toBlob(imageData)
                                                );
                                            });
                                    }
                                }
                                const promiseOfList = Promise.all(
                                    listOfPromises
                                );
                                // Once we have all the layers...
                                promiseOfList.then(() => {
                                    this.state.myOra.stackData = listOfStacks;
                                    this.props.newFileReceivedUpdate({
                                        singleViewport: listOfStacks.length < 2,
                                        receiveTime: Date.now(),
                                    });
                                    Utils.changeViewport(
                                        this.props.singleViewport
                                    );
                                    if (this.props.singleViewport) {
                                        cornerstone.resize(
                                            this.state.imageViewportTop,
                                            true
                                        );
                                    } else {
                                        cornerstone.resize(
                                            this.state.imageViewportTop
                                        );
                                    }
                                    this.props.resetDetections();
                                    this.loadAndViewImage();
                                });
                            });
                    });
                }
            })
            .catch((err) => {
                console.log(err);
            });
    }

    /**
     * nextImageClick() - When the operator taps next, we send to the file server to remove the
     *                  - current image, then when that is complete, we send the image to the command
     *                  - server. Finally, calling getNextImage to display another image if there is one
     * @param {type} - Event
     * @return {type} - None
     */
    nextImageClick(e) {
        // TODO: James B. - These fetch calls can be refactored into the serverSlice with Async Thunk calls.
        axios
            .get(`${constants.server.FILE_SERVER_ADDRESS}/confirm`)
            .then((res) => {
                if (res.data.confirm === 'image-removed') {
                    this.props.validateDetections();
                    const stackXML = document.implementation.createDocument(
                        '',
                        '',
                        null
                    );
                    const prolog = '<?xml version="1.0" encoding="utf-8"?>';
                    const imageElem = stackXML.createElement('image');
                    const mimeType = new Blob(['image/openraster'], {
                        type: 'text/plain;charset=utf-8',
                    });
                    const newOra = new JSZip();
                    newOra.file('mimetype', mimeType, { compression: null });
                    let topCounter = 1;
                    let sideCounter = 1;
                    let stackCounter = 1;
                    const listOfPromises = [];
                    // Loop through each stack, being either top or side currently
                    this.state.myOra.stackData.forEach((stack) => {
                        const stackElem = stackXML.createElement('stack');
                        stackElem.setAttribute(
                            'name',
                            `SOP Instance UID #${stackCounter}`
                        );
                        stackElem.setAttribute('view', stack.view);
                        const pixelLayer = stackXML.createElement('layer');
                        // We always know the first element in the stack.blob data is pixel element
                        pixelLayer.setAttribute(
                            'src',
                            `data/${stack.view}_pixel_data.dcs`
                        );
                        newOra.file(
                            `data/${stack.view}_pixel_data.dcs`,
                            stack.blobData[0]
                        );
                        stackElem.appendChild(pixelLayer);
                        if (stack.view === 'top') {
                            // Loop through each detection and only the top view of the detection
                            const topDetections = getDetectionsFromView(
                                this.props.detections,
                                constants.viewport.TOP
                            );
                            topDetections.forEach((detection) => {
                                let threatPromise = Dicos.dataToBlob(
                                    detection,
                                    Utils.b64toBlob(detection.blobData),
                                    Date.now()
                                ).then((threatBlob) => {
                                    newOra.file(
                                        `data/${detection.algorithm}_threat_detection_${topCounter}.dcs`,
                                        threatBlob
                                    );
                                    let newLayer = stackXML.createElement(
                                        'layer'
                                    );
                                    newLayer.setAttribute(
                                        'src',
                                        `data/${detection.algorithm}_threat_detection_${topCounter}.dcs`
                                    );
                                    newLayer.setAttribute(
                                        'UUID',
                                        `${detection.uuid}`
                                    );
                                    stackElem.appendChild(newLayer);
                                    topCounter++;
                                });
                                listOfPromises.push(threatPromise);
                            });
                            // Loop through each detection and only the side view of the detection
                        } else if (stack.view === 'side') {
                            const sideDetections = getDetectionsFromView(
                                this.props.detections,
                                constants.viewport.SIDE
                            );
                            sideDetections.forEach((detection) => {
                                let threatPromise = Dicos.dataToBlob(
                                    detection,
                                    Utils.b64toBlob(detection.blobData),
                                    Date.now()
                                ).then((threatBlob) => {
                                    newOra.file(
                                        `data/${detection.algorithm}_threat_detection_${sideCounter}.dcs`,
                                        threatBlob
                                    );
                                    let newLayer = stackXML.createElement(
                                        'layer'
                                    );
                                    newLayer.setAttribute(
                                        'src',
                                        `data/${detection.algorithm}_threat_detection_${sideCounter}.dcs`
                                    );
                                    newLayer.setAttribute(
                                        'UUID',
                                        `${detection.uuid}`
                                    );
                                    stackElem.appendChild(newLayer);
                                    sideCounter++;
                                });
                                listOfPromises.push(threatPromise);
                            });
                        }
                        stackCounter++;
                        imageElem.appendChild(stackElem);
                    });
                    const promiseOfList = Promise.all(listOfPromises);
                    promiseOfList.then(() => {
                        stackXML.appendChild(imageElem);
                        newOra.file(
                            'stack.xml',
                            new Blob(
                                [
                                    prolog +
                                        new XMLSerializer().serializeToString(
                                            stackXML
                                        ),
                                ],
                                { type: 'application/xml ' }
                            )
                        );
                        newOra
                            .generateAsync({ type: 'blob' })
                            .then((oraBlob) => {
                                this.sendImageToCommandServer(oraBlob).then(
                                    // eslint-disable-next-line no-unused-vars
                                    (res) => {
                                        this.resetSelectedDetectionBoxes(e);
                                        this.props.updateSelectedFile(false);
                                        this.props.setUpload(false);
                                        this.getNextImage();
                                    }
                                );
                            });
                    });
                } else if (res.data.confirm === 'image-not-removed') {
                    console.log("File server couldn't remove the next image");
                } else if (res.data.confirm === 'no-next-image') {
                    alert('No next image');
                    this.props.updateSelectedFile(false);
                }
            })
            .catch((err) => {
                console.log(err);
            });
    }

    /**
     * loadAndViewImage - Method that loads the image data from the DICOS+TDR file using CornerstoneJS.
     * The method invokes the displayDICOSinfo method in order to render the image and pull the detection-specific data.
     *
     * @param  {type} imageId id that references the DICOS+TDR file to be loaded
     * @return {type}         None
     */
    loadAndViewImage() {
        const self = this;
        const dataImagesLeft = [];
        const dataImagesRight = [];
        self.displayDICOSimage();
        // all other images do not have pixel data -- cornerstoneJS will fail and send an error
        // if pixel data is missing in the dicom/dicos file. To parse out only the data,
        // we use dicomParser instead. For each .dcs file found at an index spot > 1, load
        // the file data and call loadDICOSdata() to store the data in a DetectionSet
        if (self.state.myOra.stackData[0].blobData.length === 1) {
            dataImagesLeft[0] = self.state.myOra.stackData[0].blobData[0];
        } else {
            for (
                var i = 1;
                i < self.state.myOra.stackData[0].blobData.length;
                i++
            ) {
                dataImagesLeft[i - 1] =
                    self.state.myOra.stackData[0].blobData[i];
            }
        }
        if (this.props.singleViewport === false) {
            if (self.state.myOra.stackData[1] !== undefined) {
                for (
                    var j = 1;
                    j < self.state.myOra.stackData[1].blobData.length;
                    j++
                ) {
                    dataImagesRight[j - 1] =
                        self.state.myOra.stackData[1].blobData[j];
                }
            }
        }
        self.loadDICOSdata(dataImagesLeft, dataImagesRight);
    }

    /**
     * displayDICOSinfo - Method that renders the  top and side view x-ray images encoded in the DICOS+TDR file and
     *
     * @param  {type} image DICOS+TDR data
     * @return {type}       None
     */
    displayDICOSimage() {
        // the first image has the pixel data so prepare it to be displayed using cornerstoneJS
        const self = this;
        const pixelDataTop = cornerstoneWADOImageLoader.wadouri.fileManager.add(
            self.state.myOra.stackData[0].blobData[0]
        );

        cornerstone.loadImage(pixelDataTop).then(function (image) {
            const viewport = cornerstone.getDefaultViewportForImage(
                self.state.imageViewportTop,
                image
            );
            viewport.translation.y = constants.viewportStyle.ORIGIN;
            viewport.scale = self.props.zoomLevelTop;
            self.setState({ viewport: viewport });
            cornerstone.displayImage(
                self.state.imageViewportTop,
                image,
                viewport
            );
        });
        if (this.props.singleViewport === false) {
            const updatedImageViewportSide = this.state.imageViewportSide;
            updatedImageViewportSide.style.visibility = 'visible';
            this.setState({ imageViewportSide: updatedImageViewportSide });

            const pixelDataSide = cornerstoneWADOImageLoader.wadouri.fileManager.add(
                self.state.myOra.stackData[1].blobData[0]
            );
            cornerstone.loadImage(pixelDataSide).then(function (image) {
                const viewport = cornerstone.getDefaultViewportForImage(
                    self.state.imageViewportSide,
                    image
                );
                viewport.translation.y = constants.viewportStyle.ORIGIN;
                viewport.scale = self.props.zoomLevelSide;
                self.setState({ viewport: viewport });
                cornerstone.displayImage(
                    self.state.imageViewportSide,
                    image,
                    viewport
                );
            });
        }
    }

    /**
     * loadDICOSdata - Method that a DICOS+TDR file to pull all the data regarding the threat detections
     *
     * @param  {type} images list of DICOS+TDR data from  algorithm
     * @return {type}       None
     */
    loadDICOSdata(imagesLeft, imagesRight) {
        const self = this;
        const reader = new FileReader();
        reader.addEventListener('loadend', function () {
            const view = new Uint8Array(reader.result);
            var image = dicomParser.parseDicom(view);
            self.currentSelection = new Selection();
            // TODO: James B. - Refactor this into uiSlice.
            self.setState({
                configurationInfo: {
                    type: image.string(Dicos.dictionary['DetectorType'].tag),
                    configuration: image.string(
                        Dicos.dictionary['DetectorConfiguration'].tag
                    ),
                    station: image.string(Dicos.dictionary['StationName'].tag),
                    series: image.string(
                        Dicos.dictionary['SeriesDescription'].tag
                    ),
                    study: image.string(
                        Dicos.dictionary['StudyDescription'].tag
                    ),
                },
            });
        });
        reader.readAsArrayBuffer(imagesLeft[0]);
        for (let i = 0; i < imagesLeft.length; i++) {
            const readFile = new FileReader();
            readFile.addEventListener('loadend', function () {
                const view = new Uint8Array(readFile.result);
                var image = dicomParser.parseDicom(view);

                let threatsCount = image.uint16(
                    Dicos.dictionary['NumberOfAlarmObjects'].tag
                );
                let algorithmName = image.string(
                    Dicos.dictionary['ThreatDetectionAlgorithmandVersion'].tag
                );

                if (!(algorithmName in self.props.detections)) {
                    self.props.addDetectionSet({ algorithm: algorithmName });
                }
                // Threat Sequence information
                const threatSequence = image.elements.x40101011;
                if (threatSequence == null) {
                    console.log('No Threat Sequence');
                    return;
                }
                if (
                    image.uint16(
                        Dicos.dictionary['NumberOfAlarmObjects'].tag
                    ) === 0 ||
                    image.uint16(
                        Dicos.dictionary['NumberOfAlarmObjects'].tag
                    ) === undefined
                ) {
                    console.log('No Potential Threat Objects detected');
                    return;
                }
                // for every threat found, create a new Detection object and store all Detection
                // objects in a DetectionSet object
                for (var j = 0; j < threatsCount; j++) {
                    const boundingBoxCoords = Dicos.retrieveBoundingBoxData(
                        threatSequence.items[j]
                    );
                    let objectClass = Dicos.retrieveObjectClass(
                        threatSequence.items[j]
                    );
                    const confidenceLevel = Utils.decimalToPercentage(
                        Dicos.retrieveConfidenceLevel(threatSequence.items[j])
                    );
                    // eslint-disable-next-line no-unused-vars
                    const maskData = Dicos.retrieveMaskData(
                        threatSequence.items[j],
                        image
                    );
                    Utils.blobToBase64(imagesLeft[i]).then((blobData) => {
                        self.props.addDetection({
                            algorithm: algorithmName,
                            boundingBox: boundingBoxCoords,
                            className: objectClass,
                            confidence: confidenceLevel,
                            view: constants.viewport.TOP,
                            blobData,
                        });
                    });
                }
            });
            readFile.readAsArrayBuffer(imagesLeft[i]);
        }

        if (this.props.singleViewport === false) {
            for (var k = 0; k < imagesRight.length; k++) {
                const read = new FileReader();
                const currentRightImage = imagesRight[k];
                read.addEventListener('loadend', function () {
                    const view = new Uint8Array(read.result);
                    var image = dicomParser.parseDicom(view);

                    let threatsCount = image.uint16(
                        Dicos.dictionary['NumberOfAlarmObjects'].tag
                    );
                    let algorithmName = image.string(
                        Dicos.dictionary['ThreatDetectionAlgorithmandVersion']
                            .tag
                    );

                    if (!(algorithmName in self.props.detections)) {
                        self.props.addDetectionSet({
                            algorithm: algorithmName,
                        });
                    }

                    // Threat Sequence information
                    const threatSequence = image.elements.x40101011;
                    if (threatSequence == null) {
                        console.log('No Threat Sequence');
                        return;
                    }
                    if (
                        image.uint16(
                            Dicos.dictionary['NumberOfAlarmObjects'].tag
                        ) === 0 ||
                        image.uint16(
                            Dicos.dictionary['NumberOfAlarmObjects'].tag
                        ) === undefined
                    ) {
                        console.log('No Potential Threat Objects detected');
                        return;
                    }
                    // for every threat found, create a new Detection object and store all Detection
                    // objects in a DetectionSet object
                    for (var m = 0; m < threatsCount; m++) {
                        const boundingBoxCoords = Dicos.retrieveBoundingBoxData(
                            threatSequence.items[m]
                        );
                        const objectClass = Dicos.retrieveObjectClass(
                            threatSequence.items[m]
                        );
                        const confidenceLevel = Utils.decimalToPercentage(
                            Dicos.retrieveConfidenceLevel(
                                threatSequence.items[m]
                            )
                        );
                        var pixelData = Dicos.retrieveMaskData(image);
                        Utils.blobToBase64(currentRightImage).then(
                            (blobData) => {
                                self.props.addDetection({
                                    algorithm: algorithmName,
                                    maskBitmap: pixelData,
                                    boundingBox: boundingBoxCoords,
                                    className: objectClass,
                                    confidence: confidenceLevel,
                                    view: constants.viewport.SIDE,
                                    blobData,
                                });
                            }
                        );
                    }
                });
                read.readAsArrayBuffer(imagesRight[k]);
            }
        }
    }

    /**
     * onImageRendered - Callback method automatically invoked when CornerstoneJS renders a new image.
     * It triggers the rendering of the several annotations associated to the image
     *
     * @param  {type} e Event
     * @return {type}   None
     */
    onImageRendered(e) {
        const eventData = e.detail;

        if (eventData.element.id === 'dicomImageLeft') {
            const context = eventData.canvasContext;
            // eslint-disable-next-line no-unused-vars
            const toolData = cornerstoneTools.getToolState(
                e.currentTarget,
                'BoundingBoxDrawing'
            );
            this.props.updateZoomLevelTop(eventData.viewport.scale);
            this.renderDetections(this.props.detections, context);
            this.appUpdateImage();
        } else if (
            eventData.element.id === 'dicomImageRight' &&
            this.props.singleViewport === false
        ) {
            const context = eventData.canvasContext;
            // eslint-disable-next-line no-unused-vars
            const toolData = cornerstoneTools.getToolState(
                e.currentTarget,
                'BoundingBoxDrawing'
            );
            this.props.updateZoomLevelSide(eventData.viewport.scale);
            this.renderDetections(this.props.detections, context);
            this.appUpdateImage();
        }
        // set the canvas context to the image coordinate system
        //cornerstone.setToPixelCoordinateSystem(eventData.enabledElement, eventData.canvasContext);
        // NOTE: The coordinate system of the canvas is in image pixel space.  Drawing
        // to location 0,0 will be the top left of the image and rows,columns is the bottom
        // right.
    }

    /**
     * appUpdateImage - Simply updates our cornerstone image depending on the number of view-ports.
     *
     * @return {none} None
     */
    appUpdateImage() {
        cornerstone.updateImage(this.state.imageViewportTop, true);
        if (this.props.singleViewport === false) {
            cornerstone.updateImage(this.state.imageViewportSide, true);
        }
    }

    /**
     * renderDetections - Method that renders the several annotations in a given DICOS+TDR file
     *
     * @param  {type} data    DICOS+TDR data
     * @param  {type} context Rendering context
     * @return {type}         None
     */
    renderDetections(data, context) {
        if (!data) {
            return;
        }
        const B_BOX_COORDS = 4;
        let detectionList;
        let selectedViewport;
        context.font = constants.detectionStyle.LABEL_FONT;
        context.lineWidth = constants.detectionStyle.BORDER_WIDTH;
        // eslint-disable-next-line no-unused-vars
        for (const [key, detectionSet] of Object.entries(data)) {
            if (detectionSet.visible !== true) {
                continue;
            }
            selectedViewport = constants.viewport.TOP;
            detectionList = getDetectionsFromView(data, selectedViewport);
            if (
                context.canvas.offsetParent.id === 'dicomImageRight' &&
                this.props.singleViewport === false
            ) {
                selectedViewport = constants.viewport.SIDE;
                detectionList = getDetectionsFromView(data, selectedViewport);
            }
            if (detectionList === undefined) {
                return;
            } else {
                if (detectionList === null || detectionList.length === 0) {
                    continue;
                }
            }
            for (let j = 0; j < detectionList.length; j++) {
                if (
                    detectionList[j].visible !== true ||
                    detectionList[j].selected === true
                )
                    continue;
                const boundingBoxCoords = detectionList[j].boundingBox;
                let color = getDetectionColor(detectionList[j]);
                if (boundingBoxCoords.length < B_BOX_COORDS) {
                    return;
                }
                if (
                    detectionSet.lowerOpacity === true &&
                    detectionList[j].selected === false
                ) {
                    let rgbColor = Utils.hexToRgb(color);
                    color = `rgba(${rgbColor.r}, ${rgbColor.g}, ${rgbColor.b}, 0.4)`;
                }
                context.strokeStyle = color;
                context.fillStyle = color;
                const boundingBoxWidth = Math.abs(
                    boundingBoxCoords[2] - boundingBoxCoords[0]
                );
                const boundingBoxHeight = Math.abs(
                    boundingBoxCoords[3] - boundingBoxCoords[1]
                );
                const detectionLabel = Utils.formatDetectionLabel(
                    detectionList[j].class,
                    detectionList[j].confidence
                );
                const labelSize = Utils.getTextLabelSize(
                    context,
                    detectionLabel,
                    constants.detectionStyle.LABEL_PADDING
                );
                context.strokeRect(
                    boundingBoxCoords[0],
                    boundingBoxCoords[1],
                    boundingBoxWidth,
                    boundingBoxHeight
                );

                // Mask rendering
                this.renderDetectionMasks(detectionList[j].maskBitmap, context);

                // Label rendering
                if (
                    !detectionList[j].updatingDetection ||
                    detectionSet.selected
                ) {
                    context.fillRect(
                        boundingBoxCoords[0],
                        boundingBoxCoords[1] - labelSize['height'],
                        labelSize['width'],
                        labelSize['height']
                    );
                    context.strokeRect(
                        boundingBoxCoords[0],
                        boundingBoxCoords[1] - labelSize['height'],
                        labelSize['width'],
                        labelSize['height']
                    );
                    context.fillStyle =
                        constants.detectionStyle.LABEL_TEXT_COLOR;
                    context.fillText(
                        detectionLabel,
                        boundingBoxCoords[0] +
                            constants.detectionStyle.LABEL_PADDING,
                        boundingBoxCoords[1] -
                            constants.detectionStyle.LABEL_PADDING
                    );
                }
            }
        }
    }

    /**
     * renderDetectionMasks - Method that renders the several annotations in a given DICOS+TDR file
     *
     * @param  {type} data    DICOS+TDR data
     * @param  {type} context Rendering context
     * @return {type}         None
     */
    renderDetectionMasks(data, context) {
        if (data === undefined || data === null || data.length === 0) {
            return;
        }
        const baseX = data[1][0];
        const baseY = data[1][1];
        const maskWidth = data[2][0];
        const maskHeight = data[2][1];
        const pixelData = data[0];
        context.globalAlpha = 0.5;
        context.imageSmoothingEnabled = true;
        for (var y = 0; y < maskHeight; y++)
            for (var x = 0; x < maskWidth; x++) {
                if (pixelData[x + y * maskWidth] === 1) {
                    context.fillRect(baseX + x, baseY + y, 1, 1);
                }
            }
        context.globalAlpha = 1.0;
        context.imageSmoothingEnabled = false;
    }

    /**
     * onMouseClicked - Callback function invoked on mouse clicked in image viewport. We handle the selection of detections.
     *
     * @param  {type} e Event data such as the mouse cursor position, mouse button clicked, etc.
     * @return {type}   None
     */
    onMouseClicked(e) {
        let view;
        if (e.detail.element.id === 'dicomImageLeft') {
            view = constants.viewport.TOP;
        } else if (e.detail.element.id === 'dicomImageRight') {
            // eslint-disable-next-line no-unused-vars
            view = constants.viewport.SIDE;
        }
        if (!this.props.detections) {
            return;
        }
        let combinedDetections;
        let viewport;
        if (e.detail.element.id === 'dicomImageLeft') {
            // top
            combinedDetections = getDetectionsFromView(
                this.props.detections,
                constants.viewport.TOP
            );
            viewport = constants.viewport.TOP;
        } else if (e.detail.element.id === 'dicomImageRight') {
            // side
            combinedDetections = getDetectionsFromView(
                this.props.detections,
                constants.viewport.SIDE
            );
            viewport = constants.viewport.SIDE;
        }
        if (combinedDetections.length > 0) {
            const mousePos = cornerstone.canvasToPixel(e.target, {
                x: e.detail.currentPoints.canvas.x,
                y: e.detail.currentPoints.canvas.y,
            });
            let clickedPos = constants.selection.NO_SELECTION;
            for (var j = combinedDetections.length - 1; j > -1; j--) {
                if (combinedDetections[j].visible === false) continue;
                if (
                    Utils.pointInRect(
                        mousePos,
                        combinedDetections[j].boundingBox
                    )
                ) {
                    clickedPos = j;
                    break;
                }
            }

            if (
                this.props.cornerstoneMode ===
                constants.cornerstoneMode.ANNOTATION
            )
                return;

            // Click on an empty area
            if (clickedPos === constants.selection.NO_SELECTION) {
                // Only clear if a detection is selected
                if (
                    this.props.selectedDetection ||
                    this.props.selectedAlgorithm
                ) {
                    this.props.clearAllSelection();
                }
<<<<<<< HEAD
                this.setState(
                    {
                        displaySelectedBoundingBox: false,
                        cornerstoneMode: constants.cornerstoneMode.SELECTION,
                        editionMode: constants.editionMode.NO_TOOL,
                        isFABVisible: true,
                        isDetectionContextVisible: false,
                        isEditLabelWidgetVisible: false,
                        detectionContextPosition: {
                            top: 0,
                            left: 0,
                        },
                    },
                    () => {
                        this.onDetectionSelected(e);
                        this.resetCornerstoneTool();
                        this.appUpdateImage();
                    }
                );
=======
                this.props.emptyAreaClickUpdate();
                this.resetCornerstoneTool();
                this.appUpdateImage();
                this.onDetectionSelected(e);
>>>>>>> 277fe99d
            } else {
                // Clicked on detection
                if (
                    combinedDetections[clickedPos].visible !== false &&
                    this.props.cornerstoneMode ===
                        constants.cornerstoneMode.SELECTION
                ) {
                    this.props.selectDetection({
                        algorithm: combinedDetections[clickedPos].algorithm,
                        view: viewport,
                        uuid: combinedDetections[clickedPos].uuid,
                    });

                    this.onDetectionSelected(e).finally(() => {
                        this.props.detectionSelectedUpdate();
                        this.renderDetectionContextMenu(e);
                        this.appUpdateImage();
                    });
                } else if (
                    combinedDetections[clickedPos].visible !== false &&
                    this.props.cornerstoneMode ===
                        constants.cornerstoneMode.EDITION
                ) {
                    // We clicked a visible detection and are in edition mode
                    this.props.clearAllSelection();
<<<<<<< HEAD
                    this.setState(
                        {
                            displaySelectedBoundingBox: false,
                            cornerstoneMode:
                                constants.cornerstoneMode.SELECTION,
                            editionMode: constants.editionMode.NO_TOOL,
                            isFABVisible: true,
                            isDetectionContextVisible: false,
                            isEditLabelWidgetVisible: false,
                            detectionContextPosition: {
                                top: 0,
                                left: 0,
                            },
                        },
                        () => {
                            this.onDetectionSelected(e);
                            this.resetCornerstoneTool();
                            this.appUpdateImage();
                        }
                    );
=======
                    this.onDetectionSelected(e).finally(() => {
                        this.props.emptyAreaClickUpdate();
                        this.resetCornerstoneTool();
                        this.appUpdateImage();
                    });
>>>>>>> 277fe99d
                }
            }
        }
    }

    /**
     * onDragEnd - Invoked when user stops dragging mouse or finger on touch device
     * @param {*}  Viewport The Cornerstone Viewport containing the event
     * @return {type} None
     */
    onDragEnd(event, viewport) {
        if (
            this.props.cornerstoneMode ===
                constants.cornerstoneMode.ANNOTATION ||
            this.props.cornerstoneMode === constants.cornerstoneMode.EDITION
        ) {
            const toolState = cornerstoneTools.getToolState(
                viewport,
                'BoundingBoxDrawing'
            );
            if (toolState === undefined) {
                return;
            }
            const { data } = toolState;
            // Destructure data needed from event
            if (data === undefined) {
                return;
            } else if (data[0] === undefined) {
                return;
            }
            if (data.length == 0) {
                return;
            }
            const { handles } = data[0];
            const { start, end } = handles;
            let coords = [];
            // Fix flipped rectangle issues
            if (start.x > end.x && start.y > end.y) {
                coords = [end.x, end.y, start.x, start.y];
            } else if (start.x > end.x) {
                coords = [end.x, start.y, start.x, end.y];
            } else if (start.y > end.y) {
                coords = [start.x, end.y, end.x, start.y];
            } else {
                coords = [start.x, start.y, end.x, end.y];
            }
            let boundingBoxArea = Math.abs(
                (coords[0] - coords[2]) * (coords[1] - coords[3])
            );
            let newDetection = new Detection(
                coords,
                null,
                data[0].class,
                data[0].confidence,
                true,
                data[0].algorithm,
                viewport === this.state.imageViewportTop
                    ? constants.viewport.TOP
                    : constants.viewport.SIDE,
                data[0].uuid
            );
            const stackIndex = this.state.myOra.stackData.findIndex((stack) => {
                return newDetection.view === stack.view;
            });
            let self = this;
            Dicos.detectionObjectToBlob(
                newDetection,
                self.state.myOra.stackData[stackIndex].blobData[0],
                function (newBlob) {
                    self.state.myOra.stackData[stackIndex].blobData.push(
                        newBlob
                    );
                    if (data.length == 0) {
                        self.setState(
                            {
                                displaySelectedBoundingBox: false,
                                cornerstoneMode:
                                    constants.cornerstoneMode.SELECTION,
<<<<<<< HEAD
                                editionMode: constants.editionMode.NO_TOOL,
=======
                                editionMode: null,
>>>>>>> 277fe99d
                                isFABVisible: true,
                                isDetectionContextVisible: false,
                                detectionContextPosition: {
                                    top: 0,
                                    left: 0,
                                },
                            },
                            () => {
                                self.props.clearAllSelection();
                                self.resetCornerstoneTool();
                                self.appUpdateImage();
                            }
                        );
                        return;
                    }
                    // call updateDetection
                    if (data[0].updatingDetection === false) {
                        // Need to determine if updating operator or new
                        // Create new user-created detection
                        const operator = constants.OPERATOR;
                        // add new DetectionSet if it doesn't exist
                        if (
                            boundingBoxArea >
                            constants.BOUNDING_BOX_AREA_THRESHOLD
                        ) {
                            if (!(operator in self.props.detections)) {
                                self.props.addDetectionSet({
                                    algorithm: operator,
                                });
                                Utils.blobToBase64(newBlob).then((base64) => {
                                    self.props.addDetection({
                                        algorithm: operator,
                                        boundingBox: coords,
                                        className: data[0].class,
                                        confidence: data[0].confidence,
                                        view:
                                            viewport ===
                                            self.state.imageViewportTop
                                                ? constants.viewport.TOP
                                                : constants.viewport.SIDE,
                                        blobData: base64,
                                    });
                                    self.appUpdateImage();
                                });
                            }
                            // Operator DetectionSet exists, add new detection to set
                            else {
                                Utils.blobToBase64(newBlob).then((base64) => {
                                    self.props.addDetection({
                                        algorithm: operator,
                                        boundingBox: coords,
                                        className: data[0].class,
                                        confidence: data[0].confidence,
                                        view:
                                            viewport ===
                                            self.state.imageViewportTop
                                                ? constants.viewport.TOP
                                                : constants.viewport.SIDE,
                                        blobData: base64,
                                    });
                                    self.appUpdateImage();
                                });
                            }
                        } else {
                            self.props.updateCornerstoneMode(
                                constants.cornerstoneMode.SELECTION
                            );
                            self.resetCornerstoneTool();
                        }
                    } else {
                        // Updating existing Detection's bounding box
                        const { algorithm, uuid, view } = data[0];

                        // Only update the Detection if the boundingBox actually changes
                        if (
                            hasDetectionChanged(
                                self.props.detections,
                                algorithm,
                                view,
                                uuid,
                                { boundingBox: coords }
                            )
                        ) {
                            self.props.updateDetection({
                                reference: {
                                    algorithm: data[0].algorithm,
                                    uuid: data[0].uuid,
                                    view: data[0].view,
                                },
                                update: {
                                    boundingBox: coords,
                                },
                            });
<<<<<<< HEAD
                            const viewportInfo = Utils.eventToViewportInfo(
                                event
                            );
                            const contextMenuPos = self.getContextMenuPos(
                                viewportInfo,
                                coords
                            );
                            const labelEditionIsEnabled =
                                self.state.editionMode ===
                                constants.editionMode.LABEL;
                            const detectionData = self.props.selectedDetection;
                            const editLabelWidgetPosInfo = self.getEditLabelWidgetPos(
                                detectionData,
                                coords
                            );
                            const widgetPosition = {
                                top: editLabelWidgetPosInfo.y,
                                left: editLabelWidgetPosInfo.x,
                            };
                            self.setState(
                                {
                                    isDetectionContextVisible: true,
                                    displaySelectedBoundingBox: true,
                                    detectionLabelEditWidth:
                                        editLabelWidgetPosInfo.boundingWidth,
                                    detectionLabelEditPosition: widgetPosition,
                                    isEditLabelWidgetVisible: labelEditionIsEnabled,
                                    detectionContextPosition: {
                                        top: contextMenuPos.y,
                                        left: contextMenuPos.x,
                                    },
                                },
                                () => {
                                    self.appUpdateImage();
                                }
                            );
=======
                            self.props.emptyAreaClickUpdate();
                            self.props.clearAllSelection();
                            self.resetCornerstoneTool();
                            self.appUpdateImage();
>>>>>>> 277fe99d
                        }
                    }
                    if (
                        self.props.cornerstoneMode ===
                        constants.cornerstoneMode.ANNOTATION
                    ) {
                        self.props.emptyAreaClickUpdate();
                        self.resetCornerstoneTool();
                        self.props.clearAllSelection();
                        self.appUpdateImage();
                    } else if (
                        self.props.cornerstoneMode ===
                        constants.cornerstoneMode.EDITION
                    ) {
                        self.props.updateIsDetectionContextVisible(true);
                        self.props.updateDetection({
                            reference: {
                                algorithm: data[0].algorithm,
                                uuid: data[0].uuid,
                                view: data[0].view,
                            },
                            update: {
                                updatingDetection: true,
                            },
                        });
                        self.appUpdateImage();
                    }
                }
            );
        }
    }

    /**
<<<<<<< HEAD
     * resetSelectedDetectionBoxes - Unselect the selected detection and hide the context menu.
=======
     * resetSelectedDetectionBoxes - Unselect the selected detection.
>>>>>>> 277fe99d
     *
     * @param  {type} e Event data such as the mouse cursor position, mouse button clicked, etc.
     * @return {type}  None
     */
    resetSelectedDetectionBoxes(e, sideMenuUpdate = false) {
        if (
            this.props.cornerstoneMode ===
                constants.cornerstoneMode.SELECTION ||
            sideMenuUpdate === true
        ) {
            this.props.clearAllSelection();
<<<<<<< HEAD
            this.setState(
                {
                    displaySelectedBoundingBox: false,
                    cornerstoneMode: constants.cornerstoneMode.SELECTION,
                    editionMode: constants.editionMode.NO_TOOL,
                    isDetectionContextVisible: false,
                    detectionContextPosition: {
                        top: 0,
                        left: 0,
                    },
                },
                () => {
                    this.onDetectionSelected(e);
                    this.resetCornerstoneTool();
                    this.appUpdateImage();
                }
            );
        } else {
            this.setState({
                isDetectionContextVisible: false,
                editionMode: constants.editionMode.NO_TOOL,
            });
        }
    }

    /**
     * hideContextMenu - Hide context menu when mouse is moved.
     */
    hideContextMenu() {
        if (
            this.state.cornerstoneMode === constants.cornerstoneMode.SELECTION
        ) {
            this.setState(
                {
                    displaySelectedBoundingBox: false,
                    cornerstoneMode: constants.cornerstoneMode.SELECTION,
                    isDetectionContextVisible: false,
                },
                () => {
                    this.appUpdateImage();
                }
            );
        } else {
            this.setState({
                isDetectionContextVisible: false,
                isEditLabelWidgetVisible: false,
=======

            this.onDetectionSelected(e).finally(() => {
                this.props.emptyAreaClickUpdate();
                this.resetCornerstoneTool();
                this.appUpdateImage();
>>>>>>> 277fe99d
            });
        } else {
            this.props.exitEditionModeUpdate();
        }
    }

    /**
     * renderButtons - Function that handles the logic behind whether or not to display
     * the feedback buttons and where to display those buttons depending on the current
     * zoom level in the window
     *
     * @param  {Event} e Event data passed from the onMouseClick function,
     * such as the mouse cursor position, mouse button clicked, etc.
     * C
     */
    async onDetectionSelected(e) {
        return new Promise((resolve, reject) => {
            const viewportInfo = Utils.eventToViewportInfo(e);
            const view =
                viewportInfo.viewport === constants.viewport.TOP
                    ? constants.viewport.TOP
                    : constants.viewport.SIDE;
            if (!this.props.detections) {
                reject();
            }
            const detectionData = this.props.selectedDetection;
            if (detectionData) {
                if (detectionData.boundingBox !== undefined) {
                    const detectionBoxCoords = detectionData.boundingBox;
                    this.props.updateDisplaySelectedBoundingBox(true);
                    const data = {
                        handles: {
                            start: {
                                x: detectionBoxCoords[0],
                                y: detectionBoxCoords[1],
                            },
                            end: {
                                x: detectionBoxCoords[2],
                                y: detectionBoxCoords[3],
                            },
                            start_prima: {
                                x: detectionBoxCoords[0],
                                y: detectionBoxCoords[3],
                            },
                            end_prima: {
                                x: detectionBoxCoords[2],
                                y: detectionBoxCoords[1],
                            },
                        },
                        uuid: detectionData.uuid,
                        algorithm: detectionData.algorithm,
                        class: detectionData.class,
                        renderColor: getDetectionColor(detectionData),
                        confidence: detectionData.confidence,
                        updatingDetection: true,
                        view: detectionData.view,
                    };
                    if (view === constants.viewport.TOP) {
                        cornerstoneTools.addToolState(
                            this.state.imageViewportTop,
                            'BoundingBoxDrawing',
                            data
                        );
                    } else if (view === constants.viewport.SIDE) {
                        cornerstoneTools.addToolState(
                            this.state.imageViewportSide,
                            'BoundingBoxDrawing',
                            data
                        );
                    }
                    cornerstoneTools.setToolActive('BoundingBoxDrawing', {
                        mouseButtonMask: 1,
                    });
                    cornerstoneTools.setToolOptions('BoundingBoxDrawing', {
                        cornerstoneMode: constants.cornerstoneMode.EDITION,
                        editionMode: constants.editionMode.NO_TOOL,
                    });
                    this.appUpdateImage();
                    resolve();
                }
                this.appUpdateImage();
                resolve();
            }
            resolve();
        });
    }

    /**
     * onMenuDetectionSelected - It updates validation button visualization.
     *
     * @return {none} None
     * @param detection {Detection} - detection-related data used as reference for buttons' location
     */
    onMenuDetectionSelected(detection, e) {
        // Selecting a Detection from Selection mode
        if (!this.props.selectedDetection) {
            this.props.selectDetection({
                algorithm: detection.algorithm,
                uuid: detection.uuid,
                view: detection.view,
            });
        }
        // Another Detection is selected
        else {
            // Clear selection data in redux and tool state
            this.props.clearAllSelection();
            this.resetCornerstoneTool();

            this.props.selectDetection({
                algorithm: detection.algorithm,
                uuid: detection.uuid,
                view: detection.view,
            });
        }
        // TODO: james b. - Remove the use of setTimeout when we can.
        //                  Currently an issue on needing to wait for the detection be selected.
        //                  For some reason, the calls do not occur synchronously.
        setTimeout(() => {
            this.onDetectionSelected(e).finally(() => {
                this.props.detectionSelectedUpdate();
                this.renderDetectionContextMenu(e);
                this.appUpdateImage();
            });
        }, 0);
    }

    /**
     * Invoked when user selects bounding box option from FAB
     * @return {none} None
     * @param {none} None
     */
    onBoundingBoxSelected() {
        if (
            this.props.cornerstoneMode === constants.cornerstoneMode.SELECTION
        ) {
            this.props.boundingBoxSelectedUpdate();
            this.appUpdateImage();
            cornerstoneTools.setToolActive('BoundingBoxDrawing', {
                mouseButtonMask: 1,
            });
        }
    }

    /**
     *
     * Method invoked to clear detectionset
     *
     */
    clearDetectionset(listOfDetections) {
        // eslint-disable-next-line no-unused-vars
        for (const [key, detectionSet] of Object.entries(listOfDetections)) {
            detectionSet.clearAll();
        }
    }

    /**
     * Invoked when user selects polygon mask option from FAB
     * @return {none} None
     * @param {none} None
     */
    onPolygonMaskSelected() {
        // To be implemented
    }

    /**
     * getContextMenuPos - Get position of context menu based on the associated bounding box.
     *
     * @param {object} viewportInfo - viewport info
     * @param {array} coords - bounding box' corners' coordinates
     * @param {array}
     */
    getContextMenuPos(viewportInfo, coords) {
        if (viewportInfo.viewport !== null) {
            if (coords !== undefined && coords.length > 0) {
                let detectionContextGap = 0;
                let viewport, originCoordX;
                const boundingBoxCoords = coords;
                const boundingWidth = Math.abs(
                    boundingBoxCoords[2] - boundingBoxCoords[0]
                );
                const boundingHeight = Math.abs(
                    boundingBoxCoords[3] - boundingBoxCoords[1]
                );
                if (viewportInfo.viewport === constants.viewport.TOP) {
                    originCoordX = 2;
                    detectionContextGap =
                        viewportInfo.offset / this.state.zoomLevelTop -
                        boundingWidth;
                    viewport = this.state.imageViewportTop;
                } else {
                    originCoordX = 0;
                    detectionContextGap =
                        viewportInfo.offset / this.state.zoomLevelSide -
                        boundingHeight / boundingWidth;
                    viewport = this.state.imageViewportSide;
                }
                const { x, y } = cornerstone.pixelToCanvas(viewport, {
                    x: boundingBoxCoords[originCoordX] + detectionContextGap,
                    y: boundingBoxCoords[1] + boundingHeight + 4,
                });

                return {
                    x: x,
                    y: y,
                };
            }
        }
    }

    /**
     * Invoked when user selects a detection (callback from onMouseClicked)
     * @param {Event} event Related mouse click event to position the widget relative to detection
     * @param {Detection} [draggedData] Optional detection data. In the case that
     * a detection is moved during a drag event, the data in state is out of date until after this
     * function is called. Use the param data to render the context menu.
     */
    renderDetectionContextMenu(event, draggedData = undefined) {
        if (
            this.props.selectedAlgorithm &&
            this.props.selectedDetection !== constants.selection.ALL_SELECTED
        ) {
            const viewportInfo = Utils.eventToViewportInfo(event);
            const detectionData = draggedData
                ? draggedData
                : this.props.selectedDetection;

<<<<<<< HEAD
            const contextMenuPos = this.getContextMenuPos(
                viewportInfo,
                detectionData.boundingBox
            );
            this.setState(
                {
                    detectionContextPosition: {
                        top: contextMenuPos.y,
                        left: contextMenuPos.x,
                    },
                },
                () => {
=======
            if (viewportInfo.viewport !== null) {
                if (detectionData !== undefined) {
                    let detectionContextGap = 0;
                    let viewport, originCoordX;
                    const boundingBoxCoords = detectionData.boundingBox;
                    const boundingWidth = Math.abs(
                        boundingBoxCoords[2] - boundingBoxCoords[0]
                    );
                    const boundingHeight = Math.abs(
                        boundingBoxCoords[3] - boundingBoxCoords[1]
                    );
                    if (viewportInfo.viewport === constants.viewport.TOP) {
                        detectionContextGap =
                            viewportInfo.offset / this.props.zoomLevelTop -
                            boundingWidth;
                        originCoordX = 2;
                        viewport = this.state.imageViewportTop;
                    } else {
                        originCoordX = 0;
                        detectionContextGap =
                            viewportInfo.offset / this.props.zoomLevelSide -
                            boundingHeight / boundingWidth;
                        viewport = this.state.imageViewportSide;
                    }
                    const { x, y } = cornerstone.pixelToCanvas(viewport, {
                        x:
                            boundingBoxCoords[originCoordX] +
                            detectionContextGap,
                        y: boundingBoxCoords[1] + boundingHeight + 4,
                    });
                    this.props.updateDetectionContextPosition({
                        top: y,
                        left: x,
                    });
>>>>>>> 277fe99d
                    this.appUpdateImage();
                }
            );
        }
    }

    /**
     * Invoked when user selects an edition mode from DetectionContextMenu.
     * @param {string} newMode Edition mode selected from menu
     */
    selectEditionMode(newMode) {
        if ([...Object.values(constants.editionMode)].includes(newMode)) {
<<<<<<< HEAD
            const mode =
                newMode === this.state.editionMode
                    ? constants.editionMode.NO_TOOL
                    : newMode;
            this.setState(
                {
                    editionMode: mode,
                },
                () => {
                    this.onContextMenuBtnClicked(newMode);
                }
            );
=======
            this.props.updateEditionMode(newMode);
            this.appUpdateImage();
>>>>>>> 277fe99d
        }
    }

    /**
     * Callback Invoked when user selects an edition mode from DetectionContextMenu
     * @param {string} mode Edition mode selected from menu
     */
    onContextMenuBtnClicked(mode) {
        switch (mode) {
            case constants.editionMode.BOUNDING:
                this.editBoundingBox();
                break;
            case constants.editionMode.LABEL:
                this.selectEditDetectionLabel();
                break;
            case constants.editionMode.DELETE:
                this.deleteDetection();
                break;
            case constants.editionMode.POLYGON:
                this.editPolygonMask();
        }
    }

    /**
     * Invoked when user completes editing a detection's label
     * @param {string} newLabel Updated label name from user interaction
     */
    editDetectionLabel(newLabel) {
        // Destructure and gather useful data from selected detection
        // eslint-disable-next-line no-unused-vars
        const algo = this.currentSelection.getAlgorithm();
        const { algorithm, uuid, view } = this.props.selectedDetection;

        if (algorithm && uuid && view) {
            this.props.editDetectionLabel({
                className: newLabel,
                algorithm: algorithm,
                uuid: uuid,
                view: view,
            });
            // Clear selections, etc. of all detections
            this.props.clearAllSelection();
<<<<<<< HEAD

            this.setState(
                {
                    isFABVisible: true,
                    editionMode: constants.editionMode.NO_TOOL,
                    cornerstoneMode: constants.cornerstoneMode.SELECTION,
                    detectionLabelEditWidth: 0,
                    detectionLabelEditPosition: { top: 0, left: 0 },
                    displaySelectedBoundingBox: false,
                },
                () => {
                    this.appUpdateImage();
                    this.resetCornerstoneTool();
                }
            );
=======
            this.props.labelCompleteUpdate();
            this.appUpdateImage();
            this.resetCornerstoneTool();
>>>>>>> 277fe99d
        }
    }

    /**
     * Calculates position of the edit label widget
     * @param {dictionary} detectionData detection data
     * @param {array} coords bounding box coordinates
     */
    getEditLabelWidgetPos(detectionData, coords = undefined) {
        if (detectionData) {
            // Destructure relevant info related to selected detection
            const {
                boundingBox,
                view,
                class: label,
                confidence,
            } = detectionData;
<<<<<<< HEAD
            const bbox = coords === undefined ? boundingBox : coords;
            if (bbox) {
                const boundingWidth = Math.abs(bbox[2] - bbox[0]);
=======
            if (boundingBox) {
                // eslint-disable-next-line no-unused-vars
                const boundingHeight = Math.abs(
                    boundingBox[3] - boundingBox[1]
                );
                const boundingWidth = Math.abs(boundingBox[2] - boundingBox[0]);

>>>>>>> 277fe99d
                // Position component on top of existing detection label
                let gap, viewport, labelHeight, currentViewport, zoomLevel;
                if (view === constants.viewport.TOP) {
<<<<<<< HEAD
                    currentViewport = this.state.imageViewportTop;
                    zoomLevel = this.state.zoomLevelTop;
                } else {
                    currentViewport = this.state.imageViewportSide;
                    zoomLevel = this.state.zoomLevelSide;
=======
                    const canvas = this.state.imageViewportTop.children[0];
                    const ctx = canvas.getContext('2d');
                    const detectionLabel = Utils.formatDetectionLabel(
                        label,
                        confidence
                    );
                    const labelSize = Utils.getTextLabelSize(
                        ctx,
                        detectionLabel,
                        constants.detectionStyle.LABEL_PADDING
                    );
                    const { offsetLeft } = this.state.imageViewportTop;
                    gap = offsetLeft / this.props.zoomLevelTop;
                    viewport = this.state.imageViewportTop;
                    labelHeight = labelSize.height;
                } else {
                    const canvas = this.state.imageViewportSide.children[0];
                    const ctx = canvas.getContext('2d');
                    const detectionLabel = Utils.formatDetectionLabel(
                        label,
                        confidence
                    );
                    const labelSize = Utils.getTextLabelSize(
                        ctx,
                        detectionLabel,
                        constants.detectionStyle.LABEL_PADDING
                    );
                    const { offsetLeft } = this.state.imageViewportSide;
                    gap = offsetLeft / this.props.zoomLevelSide;
                    viewport = this.state.imageViewportSide;
                    labelHeight = labelSize.height;
>>>>>>> 277fe99d
                }
                const canvas = currentViewport.children[0];
                const ctx = canvas.getContext('2d');
                const detectionLabel = Utils.formatDetectionLabel(
                    label,
                    confidence
                );
                const labelSize = Utils.getTextLabelSize(
                    ctx,
                    detectionLabel,
                    constants.detectionStyle.LABEL_PADDING
                );
                const { offsetLeft } = currentViewport;
                gap = offsetLeft / zoomLevel;
                viewport = this.state.imageViewportSide;
                labelHeight = labelSize.height;

                const { x, y } = cornerstone.pixelToCanvas(viewport, {
                    x: bbox[0] + gap,
                    y: bbox[1] - labelHeight,
                });
                return {
                    x: x,
                    y: y,
                    boundingWidth: boundingWidth,
                };
<<<<<<< HEAD
=======
                this.props.labelSelectedUpdate({
                    width: boundingWidth,
                    position: widgetPosition,
                });
                this.appUpdateImage();
>>>>>>> 277fe99d
            }
        }
    }

    /**
     * Invoked when user selects 'label' option from DetectionContextMenu
     * Renders and positions EditLabel widget relative to detection
     */
    selectEditDetectionLabel() {
        const detectionData = this.props.selectedDetection;
        let coords;
        if (this.state.cornerstoneMode === constants.cornerstoneMode.EDITION) {
            const currentViewport =
                detectionData.view === constants.viewport.TOP
                    ? this.state.imageViewportTop
                    : this.state.imageViewportSide;
            const toolState = cornerstoneTools.getToolState(
                currentViewport,
                'BoundingBoxDrawing'
            );
            const { data } = toolState;
            const { handles } = data[0];
            const { start, end } = handles;
            // Fix flipped rectangle issues
            if (start.x > end.x && start.y > end.y) {
                coords = [end.x, end.y, start.x, start.y];
            } else if (start.x > end.x) {
                coords = [end.x, start.y, start.x, end.y];
            } else if (start.y > end.y) {
                coords = [start.x, end.y, end.x, start.y];
            } else {
                coords = [start.x, start.y, end.x, end.y];
            }
        }
        const editLabelWidgetPosInfo = this.getEditLabelWidgetPos(
            detectionData,
            coords
        );
        const widgetPosition = {
            top: editLabelWidgetPosInfo.y,
            left: editLabelWidgetPosInfo.x,
        };
        const editLabelVisible =
            this.state.editionMode == constants.editionMode.LABEL;
        this.setState(
            {
                detectionLabelEditWidth: editLabelWidgetPosInfo.boundingWidth,
                detectionLabelEditPosition: widgetPosition,
                isEditLabelWidgetVisible: editLabelVisible,
            },
            () => {
                cornerstoneTools.setToolOptions('BoundingBoxDrawing', {
                    editionMode: this.state.editionMode,
                });
                this.appUpdateImage();
            }
        );
    }

    /**
     * Invoked when user selects 'bounding box' option from DetectionContextMenu
     */
    editBoundingBox() {
        this.setState({ isEditLabelWidgetVisible: false }, () => {
            cornerstoneTools.setToolOptions('BoundingBoxDrawing', {
                editionMode: this.state.editionMode,
            });
            this.appUpdateImage();
        });
    }

    /**
     * Invoked when user selects 'polygon mask' option from DetectionContextMenu
     */
    editPolygonMask() {
        this.setState({ isEditLabelWidgetVisible: false }, () => {
            cornerstoneTools.setToolOptions('BoundingBoxDrawing', {
                editionMode: this.state.editionMode,
            });
            this.appUpdateImage();
        });
    }

    /**
     * Invoked when user selects 'delete' option from DetectionContextMenu
     */
    deleteDetection() {
        // Detection is selected
        if (this.props.selectedDetection) {
            this.props.deleteDetection({
                algorithm: this.props.selectedDetection.algorithm,
                uuid: this.props.selectedDetection.uuid,
                view: this.props.selectedDetection.view,
            });
            if (this.props.selectedDetection.view === constants.viewport.TOP) {
                this.state.myOra.setStackBlobData(
                    0,
                    this.state.myOra.stackData[0].blobData.filter(
                        (blob) =>
                            blob.size !==
                            this.props.selectedDetection.blobData.size
                    )
                );
            } else if (
                this.props.selectedDetection.view === constants.viewport.SIDE
            ) {
                this.state.myOra.setStackBlobData(
                    1,
                    this.state.myOra.stackData[1].blobData.filter(
                        (blob) =>
                            blob.size !==
                            this.props.selectedDetection.blobData.size
                    )
                );
            }
            // Reset remaining DetectionSets to `un-selected` state
            this.props.clearAllSelection();
            this.props.deleteDetectionUpdate();
            this.resetCornerstoneTool();
            this.appUpdateImage();
        }
    }

    /**
     * Update visibility of a single Detection
     * @param {Detection} detection
     * @param {boolean} isVisible
     */
    updateDetectionVisibility(detection, isVisible) {
        this.props.updateDetectionVisibility();
        this.props.updateDetection({
            reference: {
                algorithm: detection.algorithm,
                uuid: detection.uuid,
                view: detection.view,
            },
            update: {
                visible: isVisible,
            },
        });
    }

    /**
     * Update visibility of DetectionSets and their Detections
     * @param {string} algorithm
     * @param {boolean} isVisible
     */
    updateDetectionSetVisibility(algorithm, isVisible) {
        this.props.updateDetectionSetVisibility({
            algorithm: algorithm,
            isVisible: isVisible,
        });

        this.appUpdateImage();
    }

    onMenuDetectionSetSelected(algorithm) {
        this.props.selectDetectionSet(algorithm);
        this.resetCornerstoneTool();
        this.appUpdateImage();
        this.props.algorithmSelectedUpdate();
    }

    render() {
        return (
            <div>
                <div
                    id="viewerContainer"
                    style={{
                        width: '100vw',
                        height: '100vh',
                        marginLeft: 'auto',
                        marginRight: 'auto',
                    }}
                    onContextMenu={(e) => e.preventDefault()}
                    className="disable-selection noIbar"
                    unselectable="off"
                    ref={(el) => {
                        el &&
                            el.addEventListener('selectstart', (e) => {
                                e.preventDefault();
                            });
                    }}
                    onMouseDown={(e) => e.preventDefault()}>
                    <TopBar
                        connectedServer={this.props.processingHost}
                        processingFile={this.props.currentProcessingFile}
                        numberOfFiles={this.props.numFilesInQueue}
                        isUpload={this.props.isUpload}
                        isDownload={this.props.isDownload}
                        isConnected={this.props.isConnected}
                    />
                    <SideMenu
                        detections={this.props.detections}
                        // TODO: James B. - Remove this prop once the config info has been refactored into the uiSlice
                        configurationInfo={this.state.configurationInfo}
                        enableMenu={this.props.isFileInQueue}
                        appUpdateImage={this.appUpdateImage}
                        onMenuDetectionSelected={this.onMenuDetectionSelected}
                        resetSelectedDetectionBoxes={
                            this.resetSelectedDetectionBoxes
                        }
                        updateDetectionVisibility={
                            this.updateDetectionVisibility
                        }
                        updateDetectionSetVisibility={
                            this.updateDetectionSetVisibility
                        }
                        onDetectionSetSelected={this.onMenuDetectionSetSelected}
                        onDetectionSelected={this.props.selectDetection}
                        nextImageClick={this.nextImageClick}
                    />
                    <div id="algorithm-outputs"> </div>
                    <DetectionContextMenu
                        setSelectedOption={this.selectEditionMode}
                    />
<<<<<<< HEAD
                    <EditLabel
                        isVisible={this.state.isEditLabelWidgetVisible}
                        position={this.state.detectionLabelEditPosition}
                        width={this.state.detectionLabelEditWidth}
                        labels={this.props.detectionLabels}
                        onLabelChange={this.editDetectionLabel}
                    />
=======
                    <EditLabel onLabelChange={this.editDetectionLabel} />
>>>>>>> 277fe99d
                    <BoundPolyFAB
                        onBoundingSelect={this.onBoundingBoxSelected}
                        onPolygonSelect={this.onPolygonMaskSelected}
                    />
                    <NoFileSign isVisible={!this.props.isFileInQueue} />
                </div>
            </div>
        );
    }
}

const mapStateToProps = (state) => {
    const { server, detections, ui } = state;
    return {
        // Socket connection state
        isConnected: server.isConnected,
        isDownload: server.isDownload,
        isUpload: server.isUpload,
        isFileInQueue: server.isFileInQueue,
        numFilesInQueue: server.numFilesInQueue,
        processingHost: server.processingHost,
        currentProcessingFile: server.currentProcessingFile,
        // Detections and Selection state
        detections: detections.data,
        selectedAlgorithm: detections.selectedAlgorithm,
        selectedDetection: detections.selectedDetection,
        algorithmNames: detections.algorithmNames,
        // UI
        cornerstoneMode: ui.cornerstoneMode,
        displaySelectedBoundingBox: ui.displaySelectedBoundingBox,
        zoomLevelTop: ui.zoomLevelTop,
        zoomLevelSide: ui.zoomLevelSide,
        imageViewportTop: ui.imageViewportTop,
        imageViewportSide: ui.imageViewportSide,
        singleViewport: ui.singleViewport,
        selectedFile: ui.selectedFile,
    };
};

const mapDispatchToProps = {
    setCommandServerConnection,
    setFileServerConnection,
    setDownload,
    setUpload,
    setIsFileInQueue,
    setNumFilesInQueue,
    setProcessingHost,
    setCurrentProcessingFile,
    resetDetections,
    updateDetection,
    updatedDetectionSet,
    addDetection,
    addDetectionSet,
    clearAllSelection,
    clearSelectedDetection,
    selectDetection,
    selectDetectionSet,
    editDetectionLabel,
    deleteDetection,
    validateDetections,
    updateDetectionSetVisibility,
    updateFABVisibility,
    updateIsDetectionContextVisible,
    updateCornerstoneMode,
    updateDisplaySelectedBoundingBox,
    updateEditionMode,
    emptyAreaClickUpdate,
    detectionSelectedUpdate,
    algorithmSelectedUpdate,
    menuDetectionSelectedUpdate,
    labelSelectedUpdate,
    labelCompleteUpdate,
    deleteDetectionUpdate,
    boundingBoxSelectedUpdate,
    exitEditionModeUpdate,
    updateDetectionContextPosition,
    updateZoomLevels,
    updateZoomLevelTop,
    updateZoomLevelSide,
    newFileReceivedUpdate,
    updateSelectedFile,
    onNoImageUpdate,
};

export default connect(mapStateToProps, mapDispatchToProps)(App);<|MERGE_RESOLUTION|>--- conflicted
+++ resolved
@@ -37,11 +37,8 @@
     resetDetections,
     addDetection,
     addDetectionSet,
-<<<<<<< HEAD
-=======
     // eslint-disable-next-line no-unused-vars
     areDetectionsValidated,
->>>>>>> 277fe99d
     clearAllSelection,
     clearSelectedDetection,
     selectDetection,
@@ -130,25 +127,6 @@
             imageViewportTop: document.getElementById('dicomImageLeft'),
             imageViewportSide: document.getElementById('dicomImageRight'),
             viewport: cornerstone.getDefaultViewport(null, undefined),
-<<<<<<< HEAD
-            cornerstoneMode: constants.cornerstoneMode.SELECTION,
-            isDrawingBoundingBox: false,
-            isFABVisible: false,
-            isDetectionContextVisible: false,
-            isEditLabelWidgetVisible: false,
-            detectionContextPosition: {
-                top: 0,
-                left: 0,
-            },
-            editionMode: constants.editionMode.NO_TOOL,
-            detectionLabels: [],
-            detectionLabelEditWidth: '0px',
-            detectionLabelEditPosition: {
-                top: 0,
-                left: 0,
-            },
-=======
->>>>>>> 277fe99d
         };
         this.sendImageToFileServer = this.sendImageToFileServer.bind(this);
         this.sendImageToCommandServer = this.sendImageToCommandServer.bind(
@@ -1393,32 +1371,10 @@
                 ) {
                     this.props.clearAllSelection();
                 }
-<<<<<<< HEAD
-                this.setState(
-                    {
-                        displaySelectedBoundingBox: false,
-                        cornerstoneMode: constants.cornerstoneMode.SELECTION,
-                        editionMode: constants.editionMode.NO_TOOL,
-                        isFABVisible: true,
-                        isDetectionContextVisible: false,
-                        isEditLabelWidgetVisible: false,
-                        detectionContextPosition: {
-                            top: 0,
-                            left: 0,
-                        },
-                    },
-                    () => {
-                        this.onDetectionSelected(e);
-                        this.resetCornerstoneTool();
-                        this.appUpdateImage();
-                    }
-                );
-=======
                 this.props.emptyAreaClickUpdate();
                 this.resetCornerstoneTool();
                 this.appUpdateImage();
                 this.onDetectionSelected(e);
->>>>>>> 277fe99d
             } else {
                 // Clicked on detection
                 if (
@@ -1444,34 +1400,11 @@
                 ) {
                     // We clicked a visible detection and are in edition mode
                     this.props.clearAllSelection();
-<<<<<<< HEAD
-                    this.setState(
-                        {
-                            displaySelectedBoundingBox: false,
-                            cornerstoneMode:
-                                constants.cornerstoneMode.SELECTION,
-                            editionMode: constants.editionMode.NO_TOOL,
-                            isFABVisible: true,
-                            isDetectionContextVisible: false,
-                            isEditLabelWidgetVisible: false,
-                            detectionContextPosition: {
-                                top: 0,
-                                left: 0,
-                            },
-                        },
-                        () => {
-                            this.onDetectionSelected(e);
-                            this.resetCornerstoneTool();
-                            this.appUpdateImage();
-                        }
-                    );
-=======
                     this.onDetectionSelected(e).finally(() => {
                         this.props.emptyAreaClickUpdate();
                         this.resetCornerstoneTool();
                         this.appUpdateImage();
                     });
->>>>>>> 277fe99d
                 }
             }
         }
@@ -1550,11 +1483,7 @@
                                 displaySelectedBoundingBox: false,
                                 cornerstoneMode:
                                     constants.cornerstoneMode.SELECTION,
-<<<<<<< HEAD
                                 editionMode: constants.editionMode.NO_TOOL,
-=======
-                                editionMode: null,
->>>>>>> 277fe99d
                                 isFABVisible: true,
                                 isDetectionContextVisible: false,
                                 detectionContextPosition: {
@@ -1648,7 +1577,6 @@
                                     boundingBox: coords,
                                 },
                             });
-<<<<<<< HEAD
                             const viewportInfo = Utils.eventToViewportInfo(
                                 event
                             );
@@ -1685,12 +1613,6 @@
                                     self.appUpdateImage();
                                 }
                             );
-=======
-                            self.props.emptyAreaClickUpdate();
-                            self.props.clearAllSelection();
-                            self.resetCornerstoneTool();
-                            self.appUpdateImage();
->>>>>>> 277fe99d
                         }
                     }
                     if (
@@ -1724,11 +1646,7 @@
     }
 
     /**
-<<<<<<< HEAD
      * resetSelectedDetectionBoxes - Unselect the selected detection and hide the context menu.
-=======
-     * resetSelectedDetectionBoxes - Unselect the selected detection.
->>>>>>> 277fe99d
      *
      * @param  {type} e Event data such as the mouse cursor position, mouse button clicked, etc.
      * @return {type}  None
@@ -1740,7 +1658,6 @@
             sideMenuUpdate === true
         ) {
             this.props.clearAllSelection();
-<<<<<<< HEAD
             this.setState(
                 {
                     displaySelectedBoundingBox: false,
@@ -1787,15 +1704,7 @@
             this.setState({
                 isDetectionContextVisible: false,
                 isEditLabelWidgetVisible: false,
-=======
-
-            this.onDetectionSelected(e).finally(() => {
-                this.props.emptyAreaClickUpdate();
-                this.resetCornerstoneTool();
-                this.appUpdateImage();
->>>>>>> 277fe99d
             });
-        } else {
             this.props.exitEditionModeUpdate();
         }
     }
@@ -2020,7 +1929,6 @@
                 ? draggedData
                 : this.props.selectedDetection;
 
-<<<<<<< HEAD
             const contextMenuPos = this.getContextMenuPos(
                 viewportInfo,
                 detectionData.boundingBox
@@ -2033,43 +1941,53 @@
                     },
                 },
                 () => {
-=======
-            if (viewportInfo.viewport !== null) {
-                if (detectionData !== undefined) {
-                    let detectionContextGap = 0;
-                    let viewport, originCoordX;
-                    const boundingBoxCoords = detectionData.boundingBox;
-                    const boundingWidth = Math.abs(
-                        boundingBoxCoords[2] - boundingBoxCoords[0]
-                    );
-                    const boundingHeight = Math.abs(
-                        boundingBoxCoords[3] - boundingBoxCoords[1]
-                    );
-                    if (viewportInfo.viewport === constants.viewport.TOP) {
-                        detectionContextGap =
-                            viewportInfo.offset / this.props.zoomLevelTop -
-                            boundingWidth;
-                        originCoordX = 2;
-                        viewport = this.state.imageViewportTop;
-                    } else {
-                        originCoordX = 0;
-                        detectionContextGap =
-                            viewportInfo.offset / this.props.zoomLevelSide -
-                            boundingHeight / boundingWidth;
-                        viewport = this.state.imageViewportSide;
+                    if (viewportInfo.viewport !== null) {
+                        if (detectionData !== undefined) {
+                            let detectionContextGap = 0;
+                            let viewport, originCoordX;
+                            const boundingBoxCoords = detectionData.boundingBox;
+                            const boundingWidth = Math.abs(
+                                boundingBoxCoords[2] - boundingBoxCoords[0]
+                            );
+                            const boundingHeight = Math.abs(
+                                boundingBoxCoords[3] - boundingBoxCoords[1]
+                            );
+                            if (
+                                viewportInfo.viewport === constants.viewport.TOP
+                            ) {
+                                detectionContextGap =
+                                    viewportInfo.offset /
+                                        this.props.zoomLevelTop -
+                                    boundingWidth;
+                                originCoordX = 2;
+                                viewport = this.state.imageViewportTop;
+                            } else {
+                                originCoordX = 0;
+                                detectionContextGap =
+                                    viewportInfo.offset /
+                                        this.props.zoomLevelSide -
+                                    boundingHeight / boundingWidth;
+                                viewport = this.state.imageViewportSide;
+                            }
+                            const { x, y } = cornerstone.pixelToCanvas(
+                                viewport,
+                                {
+                                    x:
+                                        boundingBoxCoords[originCoordX] +
+                                        detectionContextGap,
+                                    y:
+                                        boundingBoxCoords[1] +
+                                        boundingHeight +
+                                        4,
+                                }
+                            );
+                            this.props.updateDetectionContextPosition({
+                                top: y,
+                                left: x,
+                            });
+                            this.appUpdateImage();
+                        }
                     }
-                    const { x, y } = cornerstone.pixelToCanvas(viewport, {
-                        x:
-                            boundingBoxCoords[originCoordX] +
-                            detectionContextGap,
-                        y: boundingBoxCoords[1] + boundingHeight + 4,
-                    });
-                    this.props.updateDetectionContextPosition({
-                        top: y,
-                        left: x,
-                    });
->>>>>>> 277fe99d
-                    this.appUpdateImage();
                 }
             );
         }
@@ -2081,7 +1999,6 @@
      */
     selectEditionMode(newMode) {
         if ([...Object.values(constants.editionMode)].includes(newMode)) {
-<<<<<<< HEAD
             const mode =
                 newMode === this.state.editionMode
                     ? constants.editionMode.NO_TOOL
@@ -2094,10 +2011,6 @@
                     this.onContextMenuBtnClicked(newMode);
                 }
             );
-=======
-            this.props.updateEditionMode(newMode);
-            this.appUpdateImage();
->>>>>>> 277fe99d
         }
     }
 
@@ -2140,7 +2053,6 @@
             });
             // Clear selections, etc. of all detections
             this.props.clearAllSelection();
-<<<<<<< HEAD
 
             this.setState(
                 {
@@ -2156,11 +2068,6 @@
                     this.resetCornerstoneTool();
                 }
             );
-=======
-            this.props.labelCompleteUpdate();
-            this.appUpdateImage();
-            this.resetCornerstoneTool();
->>>>>>> 277fe99d
         }
     }
 
@@ -2178,61 +2085,17 @@
                 class: label,
                 confidence,
             } = detectionData;
-<<<<<<< HEAD
             const bbox = coords === undefined ? boundingBox : coords;
             if (bbox) {
                 const boundingWidth = Math.abs(bbox[2] - bbox[0]);
-=======
-            if (boundingBox) {
-                // eslint-disable-next-line no-unused-vars
-                const boundingHeight = Math.abs(
-                    boundingBox[3] - boundingBox[1]
-                );
-                const boundingWidth = Math.abs(boundingBox[2] - boundingBox[0]);
-
->>>>>>> 277fe99d
                 // Position component on top of existing detection label
                 let gap, viewport, labelHeight, currentViewport, zoomLevel;
                 if (view === constants.viewport.TOP) {
-<<<<<<< HEAD
                     currentViewport = this.state.imageViewportTop;
                     zoomLevel = this.state.zoomLevelTop;
                 } else {
                     currentViewport = this.state.imageViewportSide;
                     zoomLevel = this.state.zoomLevelSide;
-=======
-                    const canvas = this.state.imageViewportTop.children[0];
-                    const ctx = canvas.getContext('2d');
-                    const detectionLabel = Utils.formatDetectionLabel(
-                        label,
-                        confidence
-                    );
-                    const labelSize = Utils.getTextLabelSize(
-                        ctx,
-                        detectionLabel,
-                        constants.detectionStyle.LABEL_PADDING
-                    );
-                    const { offsetLeft } = this.state.imageViewportTop;
-                    gap = offsetLeft / this.props.zoomLevelTop;
-                    viewport = this.state.imageViewportTop;
-                    labelHeight = labelSize.height;
-                } else {
-                    const canvas = this.state.imageViewportSide.children[0];
-                    const ctx = canvas.getContext('2d');
-                    const detectionLabel = Utils.formatDetectionLabel(
-                        label,
-                        confidence
-                    );
-                    const labelSize = Utils.getTextLabelSize(
-                        ctx,
-                        detectionLabel,
-                        constants.detectionStyle.LABEL_PADDING
-                    );
-                    const { offsetLeft } = this.state.imageViewportSide;
-                    gap = offsetLeft / this.props.zoomLevelSide;
-                    viewport = this.state.imageViewportSide;
-                    labelHeight = labelSize.height;
->>>>>>> 277fe99d
                 }
                 const canvas = currentViewport.children[0];
                 const ctx = canvas.getContext('2d');
@@ -2254,19 +2117,16 @@
                     x: bbox[0] + gap,
                     y: bbox[1] - labelHeight,
                 });
+                this.props.labelSelectedUpdate({
+                    width: boundingWidth,
+                    position: { x, y },
+                });
+                this.appUpdateImage();
                 return {
                     x: x,
                     y: y,
                     boundingWidth: boundingWidth,
                 };
-<<<<<<< HEAD
-=======
-                this.props.labelSelectedUpdate({
-                    width: boundingWidth,
-                    position: widgetPosition,
-                });
-                this.appUpdateImage();
->>>>>>> 277fe99d
             }
         }
     }
@@ -2483,17 +2343,7 @@
                     <DetectionContextMenu
                         setSelectedOption={this.selectEditionMode}
                     />
-<<<<<<< HEAD
-                    <EditLabel
-                        isVisible={this.state.isEditLabelWidgetVisible}
-                        position={this.state.detectionLabelEditPosition}
-                        width={this.state.detectionLabelEditWidth}
-                        labels={this.props.detectionLabels}
-                        onLabelChange={this.editDetectionLabel}
-                    />
-=======
                     <EditLabel onLabelChange={this.editDetectionLabel} />
->>>>>>> 277fe99d
                     <BoundPolyFAB
                         onBoundingSelect={this.onBoundingBoxSelected}
                         onPolygonSelect={this.onPolygonMaskSelected}
