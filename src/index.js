--- conflicted
+++ resolved
@@ -9,13 +9,7 @@
 
 ReactDOM.render(
     <React.StrictMode>
-<<<<<<< HEAD
         <App />
-=======
-        <Provider store={store}>
-            <ReduxTest />
-        </Provider>
->>>>>>> ae219c2b
     </React.StrictMode>,
     document.getElementById('root')
 );
