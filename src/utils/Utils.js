/**
 * Class that encompasses any secondary method to support the primary features of the client
 */
import * as constants from './Constants';
import React, { useEffect, useLayoutEffect, useRef, useState } from 'react';
import { arrayBufferToImage, createImage } from 'cornerstone-web-image-loader';
import randomColor from 'randomcolor';

const cloneDeep = require('lodash.clonedeep');

export default class Utils {
    /**
<<<<<<< HEAD
     * Custom cornerstone image loader; Takes arrayBuffer provided to utilize arrayBufferToImage from
=======
     * Custom cornerstone image loader. Takes arrayBuffer provided to utilize arrayBufferToImage from
>>>>>>> d6928c64
     * CornerstoneJS's web image loader library. Returns a promise that resolves a Cornerstone Image Object.
     *
     * @param {String} imageId
     * @param {Array} arrayBuffer
     */
    static async loadImage(imageId, arrayBuffer) {
        const promise = new Promise((resolve, reject) => {
            const imagePromise = arrayBufferToImage(arrayBuffer);
            imagePromise
                .then((image) => {
                    const imageObject = createImage(image, imageId);
                    imageObject.rgba = true;
                    resolve(imageObject);
                })
                .catch((error) => {
                    reject(error);
                });
        });

        return promise;
    }

    /**
<<<<<<< HEAD
     * @static Method that converts a decimal value into a percentage
     *
     * @param  {Float} num Float value <= 1.0 with common decimal format
     * @return {Integer} represents the percentage value equivalent to the given input float value
=======
     * @static Converts a decimal value into a percentage
     *
     * @param  {float} num - Float value <= 1.0 with common decimal format
     * @return {integer} - Percentage equivalent to the given input float value
>>>>>>> d6928c64
     */
    static decimalToPercentage(num) {
        return Math.floor(num * 100);
    }

    /**
     * Take in a string hex value such as '#F7B500' and will return an object containing
     * the red (r), green (g), and blue (b) properties with its correct values.
     *
     * @param {String} hex
     */
    static hexToRgb(hex) {
        var result = /^#?([a-f\d]{2})([a-f\d]{2})([a-f\d]{2})$/i.exec(hex);
        return result
            ? {
                  r: parseInt(result[1], 16),
                  g: parseInt(result[2], 16),
                  b: parseInt(result[3], 16),
              }
            : null;
    }

    /**
     * Produces a random hexadecimal color for a given seed value.
     * @param {string} seed - Seed value
     * @returns {string} - Color value in hexadecimal format
     */
    static getRandomColor(seed) {
        return randomColor({
            seed: seed,
            hue: 'random',
            luminosity: 'bright',
        });
    }

    /**
<<<<<<< HEAD
     * Method that creates a string to be used as
     * detection label, providing information regarding both the type of threat and the associated confidence level
     *
     * @static
     * @param  {string} objectClass string value that indicates the threat type
     * @param  {Integer} confidenceLevel int value that indicates the confidence level in the form of a percentage
     * @return {string}resulting string to be used as detection label
=======
     * Formats detection label
     *
     * @static
     * @param  {string} objectClass - Threat type (object class)
     * @param  {integer} confidenceLevel - Confidence level in the form of a percentage
     * @return {string} - Formatted label with information about a detection
>>>>>>> d6928c64
     */
    static formatDetectionLabel(objectClass, confidenceLevel) {
        return objectClass.toUpperCase() + ' · ' + confidenceLevel + '%';
    }

    /**
<<<<<<< HEAD
     * Method that provides the size of a label containing the given string
     *
     * @static
     * @param  {Context} context   2d canvas context
     * @param  {string} labelText string value to be displayed inside the label
     * @param  {string} padding   blank space surrounding the text within the label
     * @returns {Dictionary} dictionary with two components: width and height
=======
     * Calculates the dimensions (width and height) of a given text label
     *
     * @static
     * @param  {Context} context - 2d canvas context
     * @param  {string} labelText - Text content of the label
     * @param  {string} padding - Blank space surrounding the text within the label
     * @returns {Object} - Label's dimensions
>>>>>>> d6928c64
     */
    static getTextLabelSize(context, labelText, padding) {
        const textSize = context.measureText(labelText);
        // Approximation to estimate the text height
        const lineHeight = context.measureText('M').width;
        return {
            width: textSize.width + 2 * padding,
            height: lineHeight + 2 * padding,
        };
    }

    /**
<<<<<<< HEAD
     * Utility method that determines a detection's type according to constants.detectionType.
     *
     * @param {Object} detection Detection object
     * @return {constants.detectionType} type
=======
     * Provides a detection's type according to constants.detectionType
     *
     * @param {Object} detection - Detection object
     * @return {constants.detectionType} - Detection type
>>>>>>> d6928c64
     */
    static getDetectionType(detection) {
        let type;
        if (
            detection.binaryMask.length !== 0 &&
            detection.binaryMask[0].length !== 0 &&
            detection.polygonMask.length === 0
        ) {
            type = constants.detectionType.BINARY;
        } else if (detection.polygonMask.length !== 0) {
            type = constants.detectionType.POLYGON;
        } else {
            type = constants.detectionType.BOUNDING;
        }
        return type;
    }

    /**
<<<<<<< HEAD
     * Method that indicates whether a given point is inside a rectangle or not
     *
     * @static
     * @param  {Array<Integer>} point 2D point with two coordinates, x and y
     * @param  {Array<Float>} rect  rectangle defined as a float array of size 4. Includes the coordinates of the two end-points of the rectangle diagonal
     * @returns {boolean}       boolean value: true if teh point is inside the rectangle; false otherwise
=======
     * Indicates whether a given point is inside a rectangle or not
     *
     * @static
     * @param  {Array<integer>} point - 2D point defined as a pair of coordinates (x,y)
     * @param  {Array<float>} rect - Array that hold four float values representing the two end-points of a rectangle's diagonal
     * @returns {boolean} - True if the point is inside the rectangle; false otherwise
>>>>>>> d6928c64
     */
    static pointInRect(point, rect) {
        return (
            point.x >= rect[0] &&
            point.x <= rect[2] &&
            point.y >= rect[1] &&
            point.y <= rect[3]
        );
    }

    /**
<<<<<<< HEAD
     * Method that indicates whether the two given rectangles are the equals or not
     *
     * @static
     * @return {boolean} boolean value: true if the corner points of the two rectangles have the same coordinates. False, otherwise.
     * @param {Array<Float>} rectA rectangle defined as a float array of size 4. Includes the coordinates of the two end-points of the rectangle diagonal
     * @param {Array<Float>} rectB rectangle defined as a float array of size 4. Includes the coordinates of the two end-points of the rectangle diagonal
=======
     * Indicates whether two given rectangles are the equals or not
     *
     * @static
     * @param {Array<float>} rectA - Rectangle defined as a float array of size 4. Includes the coordinates of the two end-points of the rectangle diagonal
     * @param {Array<float>} rectB - Rectangle defined as a float array of size 4. Includes the coordinates of the two end-points of the rectangle diagonal
     * @return {boolean} - True if the corner points of the two rectangles have the same coordinates. False, otherwise.
>>>>>>> d6928c64
     */
    static rectAreEquals(rectA, rectB) {
        for (let index = 0; index < rectA.length; index++) {
            if (rectA[index] !== rectB[index]) {
                return false;
            }
        }
        return true;
    }

    /**
<<<<<<< HEAD
     * Builder function to create the needed ranges to associate a 16 bit value to an 8 bit value given certain ranges
=======
     * Calculates a collection of ranges later used to covert a 16-bit value to an 8-bit value
>>>>>>> d6928c64
     *
     * @returns {Array<{min: number, max: number}>} - Array of value-range objects
     */
    static buildIntervals() {
        const intervals = [{ min: 0, max: 255 }];
        for (let i = 255; i < 65535; i += 256) {
            intervals.push({ min: i, max: i + 256 });
        }
        return intervals;
    }

    /**
<<<<<<< HEAD
     * Takes in a 16 bit gray scale value between 0 - 65535 along with the build intervals from this.buildIntervals()
     * It returns an 8 bit gray scale value between 0 - 255. There is lose of data but the image retains most of it's quality
     *
     * @param {Integer} greyScale
     * @param {Array<{min: Number, max: Number}>} intervals
     * @returns {Integer} 8 Bit Color in range of 0-255
=======
     * Converts a 16-bit value to an 8-bit value
     *
     * @param {integer} greyScale - 16-bit gray scale value between 0 - 65535
     * @param {Array<{min: number, max: number}>} intervals - Build intervals for color conversion
     * @returns {integer} - 8-Bit gray scale value
>>>>>>> d6928c64
     */
    static findGrayValue(greyScale, intervals) {
        let result;
        for (let x = 0; x < intervals.length; x++) {
            if (this.inRange(greyScale, intervals[x].min, intervals[x].max)) {
                result = x;
                break;
            }
        }
        return result;
    }

    /**
<<<<<<< HEAD
     * Converts binary64 encoding to a blob to display
     *
     * @param  {string} b64Data Binary string
     * @param  {string} contentType The MIMI type, image/dcs
     * @return {Blob} Blob data
=======
     * Converts base 64 data to Blob data ready to be displayed
     *
     * @param  {string} b64Data - Base 64 data
     * @param  {string} contentType - Data MIME type
     * @return {Blob} - Blob data
>>>>>>> d6928c64
     */
    static b64toBlob = (
        b64Data,
        contentType = 'image/dcs',
        sliceSize = 512
    ) => {
        const byteCharacters = atob(b64Data);
        const byteArrays = [];
        for (
            let offset = 0;
            offset < byteCharacters.length;
            offset += sliceSize
        ) {
            const slice = byteCharacters.slice(offset, offset + sliceSize);
            const byteNumbers = new Array(slice.length);
            for (let i = 0; i < slice.length; i++) {
                byteNumbers[i] = slice.charCodeAt(i);
            }
            const byteArray = new Uint8Array(byteNumbers);
            byteArrays.push(byteArray);
        }
        const blob = new Blob(byteArrays, { type: contentType });
        return blob;
    };

    /**
<<<<<<< HEAD
     * Converts the base 64 to an arraybuffer
     *
     * @param {string} base64 Binary 64 string to convert to ArrayBuffer
     * @return {ArrayBuffer} Converted array buffer data
=======
     * Converts base 64 data to an arraybuffer
     *
     * @param {string} base64 - Base 64 data
     * @return {ArrayBuffer} - onverted array buffer data
>>>>>>> d6928c64
     */
    static base64ToArrayBuffer(base64) {
        const binary_string = window.atob(base64);
        const len = binary_string.length;
        let bytes = new Uint8Array(len);
        for (let i = 0; i < len; i++) {
            bytes[i] = binary_string.charCodeAt(i);
        }
        return bytes.buffer;
    }

    /**
<<<<<<< HEAD
     * Converts a blob object to a base 64 string.
     * @param {Blob} blob Blob object
     * @returns {Promise} Promise that resolves once the blob has been converted to base64, or rejects on error.
=======
     * Converts a blob object to base 64 data
     * @param {Blob} blob - Blob object
     * @returns {Promise} - Promise that resolves once the blob has been converted to base64, or rejects on error.
>>>>>>> d6928c64
     */
    static async blobToBase64(blob) {
        return new Promise((resolve, reject) => {
            const reader = new FileReader();
            reader.onload = function () {
                const dataUrl = reader.result;
                const base64 = dataUrl.split(',')[1];
                resolve(base64);
            };
            reader.onerror = (error) => {
                reject(error);
            };
            reader.readAsDataURL(blob);
        });
    }

    /**
     * Edits DOMElement classes based on single or dual viewport settings (Affects CSS attributes)
     */
    static changeViewport(singleViewport) {
        let viewportTop = document.getElementById('dicomImageLeft');
        let viewportSide = document.getElementById('dicomImageRight');
        let verticalDivider = document.getElementById('verticalDivider');

        if (singleViewport === true) {
            viewportTop.classList.remove('twoViewportsTop');
            viewportTop.classList.remove('singleViewportTop');
            viewportTop.classList.add('singleViewportTop');
            viewportTop.style.visibility = 'visible';

            viewportSide.classList.remove('twoViewportsSide');
            viewportSide.classList.remove('singleViewportSide');
            viewportSide.classList.add('singleViewportSide');
            viewportSide.style.visibility = 'hidden';

            verticalDivider.classList.add('dividerHidden');
            verticalDivider.classList.remove('dividerVisible');
        } else {
            viewportTop.classList.remove('singleViewportTop');
            viewportTop.classList.remove('twoViewportsTop');
            viewportTop.classList.add('twoViewportsTop');
            viewportTop.style.visibility = 'visible';

            viewportSide.classList.remove('singleViewportSide');
            viewportSide.classList.remove('twoViewportsSide');
            viewportSide.classList.add('twoViewportsSide');
            viewportSide.style.visibility = 'visible';

            verticalDivider.classList.remove('dividerHidden');
            verticalDivider.classList.add('dividerVisible');
        }
    }

    /**
<<<<<<< HEAD
     * Performs the calculations for the widths and position of viewports.
     * It will use the cornerstone object to perform the resize on the canvas elements
     *
     * @param {Object} cornerstone Main cornerstone object
     * @param {Boolean} singleViewport True if single viewport
     * @param {Boolean} collapsedSideMenu True if side menu is collapsed
     * @param {Boolean} collapsedLazyMenu True if lazy menu is collapsed
     * @param {Boolean} desktopMode True if in desktop mode
=======
     * Calculates the width and location of the viewports.
     *
     * @param {Object} cornerstone - Main cornerstone object
     * @param {Boolean} singleViewport - Whether there is a single viewport in the main window or two
     * @param {Boolean} collapsedSideMenu - Whether the right side menu is collapsed
     * @param {Boolean} collapsedLazyMenu - Whether the left side menu is collapsed
     * @param {Boolean} desktopMode - True if in desktop mode; false otherwise
>>>>>>> d6928c64
     *
     */
    static calculateViewportDimensions(
        cornerstone,
        singleViewport,
        collapsedSideMenu,
        collapsedLazyMenu = true,
        desktopMode = false
    ) {
        // Array of viewport or viewports to loop through and resize at the end
        let viewports = [];
        const totalMenuWidth =
            !collapsedLazyMenu && !collapsedSideMenu && desktopMode
                ? constants.sideMenuWidth * 2
                : constants.sideMenuWidth;
        if (singleViewport === false) {
            const viewportTop = document.getElementById('dicomImageLeft');
            const viewportSide = document.getElementById('dicomImageRight');
            viewports.push(viewportTop);
            viewports.push(viewportSide);
            viewportTop.style.width = '';
            viewportSide.style.width = '';
            viewportSide.style.left = '';
            const verticalDivider = document.getElementById('verticalDivider');
            if (collapsedLazyMenu && collapsedSideMenu) {
                // Both menus are collapsed
                const width = window.innerWidth / 2 + constants.RESOLUTION_UNIT;
                viewportSide.style.width = width;
                viewportTop.style.width = width;
                viewportTop.style.left = 0;
                verticalDivider.style.left = viewportTop.style.width;
                viewportSide.style.left =
                    viewportTop.style.width + verticalDivider.style.width;
            } else if (collapsedLazyMenu && !collapsedSideMenu) {
                // Only one menu is collapsed, lazy menu is collapsed
                const width =
                    (window.innerWidth - constants.sideMenuWidth) / 2 +
                    constants.RESOLUTION_UNIT;
                viewportSide.style.width = width;
                viewportTop.style.width = width;
                viewportTop.style.left = 0;
                verticalDivider.style.left = viewportTop.style.width;
                viewportSide.style.left =
                    viewportTop.style.width + verticalDivider.style.width;
            } else if (!collapsedLazyMenu && collapsedSideMenu) {
                const width =
                    (window.innerWidth - constants.sideMenuWidth) / 2 +
                    constants.RESOLUTION_UNIT;
                viewportSide.style.width = width;
                viewportTop.style.width = width;
                if (desktopMode) {
                    viewportTop.style.left = constants.sideMenuWidth + 'px';
                    verticalDivider.style.left =
                        parseInt(viewportTop.style.width) +
                        constants.sideMenuWidth +
                        'px';
                    viewportSide.style.left =
                        parseInt(viewportTop.style.width) +
                        constants.sideMenuWidth +
                        'px';
                } else {
                    verticalDivider.style.left = viewportTop.style.width;
                    viewportSide.style.left =
                        viewportTop.style.width + verticalDivider.style.width;
                }
            } else {
                // Both menus are visible
                const width =
                    (window.innerWidth - totalMenuWidth) / 2 +
                    constants.RESOLUTION_UNIT;
                viewportSide.style.width = width;
                viewportTop.style.width = width;
                if (desktopMode) {
                    viewportTop.style.left = constants.sideMenuWidth + 'px';
                    verticalDivider.style.left =
                        parseInt(viewportTop.style.width) +
                        constants.sideMenuWidth +
                        'px';
                    viewportSide.style.left =
                        parseInt(viewportTop.style.width) +
                        constants.sideMenuWidth +
                        'px';
                } else {
                    verticalDivider.style.left = viewportTop.style.width;
                    viewportSide.style.left =
                        viewportTop.style.width + verticalDivider.style.width;
                }
            }
        } else {
            const singleViewport = document.getElementById('dicomImageLeft');
            viewports.push(singleViewport);
            singleViewport.style.width = '';
            if (collapsedLazyMenu && collapsedSideMenu) {
                const width = window.innerWidth + constants.RESOLUTION_UNIT;
                singleViewport.style.width = width;
                singleViewport.style.left = 0;
            } else if (collapsedLazyMenu && !collapsedSideMenu) {
                const width =
                    window.innerWidth -
                    constants.sideMenuWidth +
                    constants.RESOLUTION_UNIT;
                singleViewport.style.width = width;
                singleViewport.style.left = 0;
            } else if (!collapsedLazyMenu && collapsedSideMenu) {
                const width =
                    window.innerWidth -
                    constants.sideMenuWidth +
                    constants.RESOLUTION_UNIT;
                singleViewport.style.width = width;
                singleViewport.style.left = constants.sideMenuWidth + 'px';
            } else {
                const width =
                    window.innerWidth -
                    totalMenuWidth +
                    constants.RESOLUTION_UNIT;
                singleViewport.style.width = width;
                singleViewport.style.left = constants.sideMenuWidth + 'px';
            }
        }
        // Sometimes the Canvas elements are not enabled yet and will cause an error, but the App can still render the image
        try {
            viewports.forEach((viewport) => {
                cornerstone.resize(viewport);
            });
        } catch (error) {
            console.log('Cornerstone Elements not enabled yet');
        }
    }

    /**
<<<<<<< HEAD
     * Get data required for validation buttons' proper rendering
     *
     * @param {string} viewportName Viewport's name
     * @param {Document} DOM HTML DOM
     * @returns {Dictionary} viewport name and offset
=======
     * Provides information about a given viewport
     *
     * @param {string} viewportName - Viewport's identifier
     * @param {Document} DOM - HTML DOM document
     * @returns {Dictionary} - Viewport-specific information: viewport name and offset
>>>>>>> d6928c64
     */
    static getDataFromViewport(viewportName, DOM) {
        let viewportInfo = {};
        let viewport = undefined;
        let offsetLeft = 0;
        let viewportElement;
        const viewportId =
            viewportName === 'top'
                ? 'dicomImageLeft'
                : viewportName === 'side'
                ? 'dicomImageRight'
                : undefined;
        if (viewportId !== undefined)
            viewportElement = DOM.getElementById(viewportId);
        if (viewportElement !== undefined) {
            offsetLeft = viewportElement.offsetLeft;
            viewport =
                viewportName === 'top'
                    ? constants.viewport.TOP
                    : viewportName === 'side'
                    ? constants.viewport.SIDE
                    : undefined;
        }
        viewportInfo['viewport'] = viewport;
        viewportInfo['offset'] = offsetLeft;
        return viewportInfo;
    }

    /**
<<<<<<< HEAD
     * Get data required for validation buttons' proper rendering from mouse event
     *
     * @param {Event} e - Mouse event data
     * @returns {Dictionary} viewport name and offset
=======
     * Provides information about the viewport where a mouse event was detected
     *
     * @param {Event} e - Mouse event data
     * @returns {Dictionary} - Viewport name and offset
>>>>>>> d6928c64
     */
    static eventToViewportInfo(e) {
        let viewportInfo = {};
        let viewport = undefined;
        let offsetLeft = 0;
        if (e.detail !== null) {
            if (e.detail.element !== undefined) {
                if (e.detail.element.id === 'dicomImageLeft') {
                    viewport = constants.viewport.TOP;
                    offsetLeft = e.target.offsetLeft;
                } else if (e.detail.element.id === 'dicomImageRight') {
                    viewport = constants.viewport.SIDE;
                    offsetLeft = e.target.offsetLeft;
                }
            } else {
                if (
                    e.target.id === 'top-span' ||
                    e.target.id === 'top-container'
                ) {
                    viewport = constants.viewport.TOP;
                    offsetLeft = e.target.offsetLeft;
                } else if (
                    e.target.id === 'side-span' ||
                    e.target.id === 'side-container'
                ) {
                    viewport = constants.viewport.SIDE;
                    offsetLeft = e.target.offsetLeft;
                }
            }
        }
        viewportInfo['viewport'] = viewport;
        viewportInfo['offset'] = offsetLeft;
        return viewportInfo;
    }

    /**
     * Mocks CustomEvents for mouse events that cornerstone does not have custom events for
     * such as 'mouseup'
     * @param {Event} e - Mouse event data
     * @param {HTMLElement} element - HTML DOM element when the event was detected
     */
    static mockCornerstoneEvent(e, element) {
        let fakeEvent = { ...e };
        fakeEvent.detail = { ...fakeEvent.detail, element: element };
        fakeEvent.target = element;
        return fakeEvent;
    }

    /**
     * For use in functional components to compare a current value with the next value in a useEffect in the functional component.
     * @param {Any} value - Any type allowed
     * @returns {Ref.current}
     */
    static usePrevious = (value) => {
        const ref = useRef();
        useEffect(() => {
            ref.current = value;
        });
        return ref.current;
    };

    /**
<<<<<<< HEAD
     * Determines if the given component via useRef() is visible on the users screen or not
     *
=======
     * Determines if a given component is visible (rendered on screen) or not
>>>>>>> d6928c64
     * @param {React.MutableRefObject} ref
     * @returns {boolean}
     */
    static useOnScreen = (ref) => {
        const [isIntersecting, setIntersecting] = useState(false);
        const observer = new IntersectionObserver(([entry]) =>
            setIntersecting(entry.isIntersecting)
        );
        useEffect(() => {
            observer.observe(ref.current);
            // Remove the observer as soon as the component is unmounted
            return () => {
                observer.disconnect();
            };
        }, []);
        return isIntersecting;
    };

    /**
<<<<<<< HEAD
     * Simply retrieves the device's screen size that is accessing the application.
     *
     * @returns {Array<Integer>} screenSize - [width, height]
=======
     * Provides the device's screen size
     * @returns {Array<Integer>} - The device's screen dimensions: width and height
>>>>>>> d6928c64
     */
    static getScreenSize() {
        const [screenSize, setScreenSize] = useState([0, 0]);

        useLayoutEffect(() => {
            function updateScreenSize() {
                setScreenSize([window.innerWidth, window.innerHeight]);
            }
            window.addEventListener('resize', updateScreenSize);
            updateScreenSize();
            return () => window.removeEventListener('resize', updateScreenSize);
        }, []);

        return screenSize;
    }

    /**
     * Determines the device type based on the navigator userAgent
     *
     * @returns {constants.DEVICE_TYPE}
     */
    static deviceType = () => {
        const ua = navigator.userAgent;
        if (/(tablet|ipad|playbook|silk)|(android(?!.*mobi))/i.test(ua)) {
            return constants.DEVICE_TYPE.TABLET;
        } else if (
            /Mobile|Android|iP(hone|od)|IEMobile|BlackBerry|Kindle|Silk-Accelerated|(hpw|web)OS|Opera M(obi|ini)/.test(
                ua
            )
        ) {
            return constants.DEVICE_TYPE.MOBILE;
        }
        return constants.DEVICE_TYPE.DESKTOP;
    };

    /**
<<<<<<< HEAD
     * Checks if the current passed in value is inside the specified min and max range.
     *
     * @param {Integer} value Value to check
     * @param {Integer} min Minimum allowed value
     * @param {Integer} max Maximum allowed value
=======
     * Checks if a given value is within a range
     *
     * @param {integer} value - Value to check
     * @param {integer} min - Minimum allowed value
     * @param {integer} max - Maximum allowed value
>>>>>>> d6928c64
     */
    static inRange(value, min, max) {
        return (value - min) * (value - max) <= 0;
    }

    /**
<<<<<<< HEAD
     * Computes zoom level for CornerstoneJS viewport based on the viewport's width.
     *
     * @param {Integer} width Viewport's width
=======
     * Computes the zoom level for a CornerstoneJS viewport based on the viewport's width.
     *
     * @param {integer} width - The viewport's width
>>>>>>> d6928c64
     */
    static calculateZoomLevel(width) {
        return (
            (constants.viewportStyle.ZOOM * parseInt(width, 10)) /
            constants.viewportStyle.REF_VIEWPORT_WIDTH
        );
    }

    /**
<<<<<<< HEAD
     * Truncate a given string.
     *
     * @param {string} originalString original string value
     * @param {Integer} numberOfChars target maximum number of chars in string
=======
     * Creates a substring from a given string with the number of characters provided
     *
     * @param {string} originalString - Original string value
     * @param {integer} numberOfChars - Maximum number of characters
>>>>>>> d6928c64
     */
    static truncateString(originalString, numberOfChars) {
        if (originalString.length <= numberOfChars) return originalString;
        return originalString.substring(0, numberOfChars) + '...';
    }

    /**
     * Recalculates the four corners of a rectangle based on the coordinates of the corner being moved
     *
<<<<<<< HEAD
     * @param {Dictionary} cornerList rectangle corners' coordinates
=======
     * @param {Dictionary} cornerList - Rectangle corners' coordinates
>>>>>>> d6928c64
     */
    static recalculateRectangle(cornerList) {
        const cornerKeys = Object.keys(cornerList);
        let movingCornerKey;
        let movingCornerKeyIndex;
        for (let i = 0; i < cornerKeys.length; i++) {
            if (cornerList[cornerKeys[i]].hasMoved === true) {
                movingCornerKeyIndex = i;
                movingCornerKey = cornerKeys[i];
                break;
            }
        }
        if (movingCornerKey === undefined) {
            return cornerList;
        }
        let newRectDiagonal = movingCornerKey.includes('start')
            ? [movingCornerKey, cornerKeys[movingCornerKeyIndex + 1]]
            : [cornerKeys[movingCornerKeyIndex - 1], movingCornerKey];

        let secondDiagonalFirstIndex = movingCornerKey.includes('prima')
            ? 0
            : 2;
        cornerList[cornerKeys[secondDiagonalFirstIndex]].x =
            cornerList[newRectDiagonal[0]].x;
        cornerList[cornerKeys[secondDiagonalFirstIndex]].y =
            cornerList[newRectDiagonal[1]].y;
        cornerList[cornerKeys[secondDiagonalFirstIndex + 1]].x =
            cornerList[newRectDiagonal[1]].x;
        cornerList[cornerKeys[secondDiagonalFirstIndex + 1]].y =
            cornerList[newRectDiagonal[0]].y;

        return cornerList;
    }

    /**
<<<<<<< HEAD
     * Convert list of handles into an array of float values
     *
     * @param {Array<Integer>} polygonData list of handles, i.e., the vertices, of a polygon
=======
     * Converts a list of handles into an array of float values representing the coordinates of a rectangle's diagonal
     *
     * @param {Array<integer>} polygonData - List of handles, i.e., the vertices, of a polygon
>>>>>>> d6928c64
     */
    static polygonDataToCoordArray(polygonData) {
        let points = [];
        for (let index in polygonData) {
            points.push(polygonData[index].x);
            points.push(polygonData[index].y);
        }
        return points;
    }

    /**
<<<<<<< HEAD
     * Convert list of handles into an array of float values
     *
     * @param {Array<Integer>} coordArray list of handles, i.e., the vertices, of a polygon (x_1, y_1, x_2, y_2, ...x_n, y_n )
=======
     * Converts a list of handles into an array of float values representing the coordinates of a polygon
     *
     * @param {Array<integer>} coordArray - List of handles, i.e., the vertices, of a polygon (x_1, y_1, x_2, y_2, ...x_n, y_n )
>>>>>>> d6928c64
     */
    static coordArrayToPolygonData(coordArray) {
        let data = {};
        let count = 0;
        for (let i = 0; i < coordArray.length; i += 2) {
            let x = coordArray[i];
            let y = coordArray[i + 1];
            data[count] = { x: x, y: y };
            count++;
        }
        return data;
    }

    /**
<<<<<<< HEAD
     * Convert list of handles into an array of objects with x, y float values
=======
     * Converts a list of handles into an array of objects with x, y float values
>>>>>>> d6928c64
     * It will as well, calculate anchor points in percentage values of each point
     * corresponding to each wall of the bounding box(top/bottom/left/right). Which
     * represents its position as a percentage value inside the bounding box.
     *
<<<<<<< HEAD
     * @param {Array<Float>} polygonData list of handles, i.e., the vertices, of a polygon
     * @param {Array<Integer>} boundingBox list of bounding box coords
=======
     * @param {Array<float>} polygonData - List of handles, i.e., the vertices, of a polygon
     * @param {Array<integer>} boundingBox - List of bounding box coords
>>>>>>> d6928c64
     * @returns {Array<{x, y, anchor: {top, bottom, left, right}}>}
     */
    static polygonDataToXYArray(polygonData, boundingBox) {
        const xDist = boundingBox[2] - boundingBox[0];
        const yDist = boundingBox[3] - boundingBox[1];
        let points = [];
        for (let index in polygonData) {
            points.push({
                x: polygonData[index].x,
                y: polygonData[index].y,
                anchor: {
                    top:
                        ((boundingBox[3] - polygonData[index].y) / yDist) * 100,
                    bottom:
                        ((polygonData[index].y - boundingBox[1]) / yDist) * 100,
                    left:
                        ((polygonData[index].x - boundingBox[0]) / xDist) * 100,
                    right:
                        ((boundingBox[2] - polygonData[index].x) / xDist) * 100,
                },
            });
        }
        return points;
    }

    /**
<<<<<<< HEAD
     * Calculate the coordinates of the bounding box for a given polygon
     *
     * @param {Array<Float>} polygonData list of handles, i.e., the vertices, of a polygon
=======
     * Calculates the coordinates of the bounding box enclosing a given polygon
     *
     * @param {Array<float>} polygonData - List of handles, i.e., the vertices, of a polygon
>>>>>>> d6928c64
     */
    static calculateBoundingBox(polygonData) {
        let x_values = [];
        let y_values = [];
        for (let index in polygonData) {
            x_values.push(polygonData[index].x);
            y_values.push(polygonData[index].y);
        }
        const x_min = Math.min(...x_values);
        const y_max = Math.max(...y_values);
        const x_max = Math.max(...x_values);
        const y_min = Math.min(...y_values);
        return [x_min, y_min, x_max, y_max];
    }

    /**
     * Recalculates the anchor points of a polygon mask
     *
<<<<<<< HEAD
     * @param {Array<Integer>} boundingBox - Bounding box data formatted as [x_start, y_start, x_end, y_end]
     * @param {{x: Float, y: Float, anchor: {top: Float, bottom: Float, left: Float, right: Float}}} polygonData - list of handles, i.e., the vertices, of a polygon
     * @returns {{x: Float, y: Float, anchor: {top: Float, bottom: Float, left: Float, right: Float}}}
=======
     * @param {Array<integer>} boundingBox - Bounding box data formatted as [x_start, y_start, x_end, y_end]
     * @param {{x: float, y: float, anchor: {top: float, bottom: float, left: float, right: float}}} polygonData - List of handles, i.e., the vertices, of a polygon
     * @returns {{x: float, y: float, anchor: {top: float, bottom: float, left: float, right: float}}}
>>>>>>> d6928c64
     */
    static calculateMaskAnchorPoints(boundingBox, polygonCoords) {
        const xDist = boundingBox[2] - boundingBox[0];
        const yDist = boundingBox[3] - boundingBox[1];
        polygonCoords.forEach((point) => {
            point.anchor.top = ((boundingBox[3] - point.y) / yDist) * 100;
            point.anchor.bottom = ((point.y - boundingBox[1]) / yDist) * 100;
            point.anchor.left = ((point.x - boundingBox[0]) / xDist) * 100;
            point.anchor.right = ((boundingBox[2] - point.x) / xDist) * 100;
        });
        return polygonCoords;
    }

    /**
<<<<<<< HEAD
     * Calculate the coordinates of the bounding box for a given polygon
     *
     * @param {Array<Number>} boundingBox Bounding box data formatted as [x_start, y_start, x_end, y_end]
     * @param {Array<Object{x, y, anchor: {top, bottom, left, right}}>} polygonData list of handles, i.e., the vertices, of a polygon
     * @returns {Array<Object{x, y, anchor: {top, bottom, left, right}}>} newPolygonData with updated points based on anchor points
=======
     * Calculates the coordinates of the bounding box for a given polygon
     *
     * @param {Array<Number>} boundingBox B- ounding box data formatted as [x_start, y_start, x_end, y_end]
     * @param {Array<Object{x, y, anchor: {top, bottom, left, right}}>} polygonData - List of handles, i.e., the vertices, of a polygon
     * @returns {Array<Object{x, y, anchor: {top, bottom, left, right}}>} - newPolygonData with updated points based on anchor points
>>>>>>> d6928c64
     */
    static calculatePolygonMask(boundingBox, polygonData) {
        let newPolygonData = cloneDeep(polygonData);
        const xDist = boundingBox[2] - boundingBox[0];
        const yDist = boundingBox[3] - boundingBox[1];
        newPolygonData.forEach((point) => {
            if (point.anchor.left !== 0 && point.anchor.right !== 0) {
                point.x = boundingBox[0] + (xDist * point.anchor.left) / 100;
            } else if (point.anchor.right === 0) {
                point.x = boundingBox[2];
            } else if (point.anchor.left === 0) {
                point.x = boundingBox[0];
            }
            if (point.anchor.top !== 0 && point.anchor.bottom !== 0) {
                point.y = boundingBox[1] + (yDist * point.anchor.bottom) / 100;
            } else if (point.anchor.bottom === 0) {
                point.y = boundingBox[1];
            } else if (point.anchor.top === 0) {
                point.y = boundingBox[3];
            }
        });
        newPolygonData = this.calculateMaskAnchorPoints(
            boundingBox,
            newPolygonData
        );
        return newPolygonData;
    }

    /**
<<<<<<< HEAD
     * Will render the polygon mask coordinates for the passed in context
     *
     * @param {eventData.context} context Canvas' context
     * @param {Array<{x, y}>} polygonCoords Array of polygon mask coordinates
=======
     * Renders a polygon mask on a given context
     *
     * @param {eventData.context} context - Canvas' context
     * @param {Array<{x, y}>} polygonCoords - Array of polygon mask coordinates
>>>>>>> d6928c64
     */
    static renderPolygonMasks(context, polygonCoords) {
        let index = 0;
        context.beginPath();
        context.moveTo(polygonCoords[index].x, polygonCoords[index].y);
        for (let i = index; i < polygonCoords.length; i++) {
            context.lineTo(polygonCoords[i].x, polygonCoords[i].y);
        }
        context.closePath();
        context.fill();
    }

    /**
<<<<<<< HEAD
     * Method that renders the binary mask associated with a detection
     *
     * @param  {Array<Array<Integer>>} data DICOS+TDR data
     * @param  {eventData.canvasContext} context Rendering context
     * @return {None} None
=======
     * Renders the binary mask associated with a detection
     *
     * @param  {Array<Array<integer>>} data - DICOS+TDR data
     * @param  {eventData.canvasContext} context - Rendering context
>>>>>>> d6928c64
     */
    static renderBinaryMasks(data, context, zoom = 1) {
        if (data === undefined || data === null || data.length === 0) {
            return;
        }
        if (data[0].length === 0) return;
        const baseX = data[1][0];
        const baseY = data[1][1];
        const maskWidth = data[2][0];
        const maskHeight = data[2][1];
        const pixelData = data[0];
        context.imageSmoothingEnabled = true;
        for (let y = 0; y < maskHeight; y++)
            for (let x = 0; x < maskWidth; x++) {
                if (pixelData[x + y * maskWidth] === 1) {
                    context.fillRect(baseX + x * zoom, baseY + y * zoom, 1, 1);
                }
            }
        context.imageSmoothingEnabled = false;
    }

    /**
     * Calculates the Euclidean distance between two 2D points.
     *
<<<<<<< HEAD
     * @param {Dictionary} position1 a dictionary of the form {x:value, y:value}
     * @param {Dictionary} position2 a dictionary of the form {x:value, y:value}
     * @return {Integer}  Euclidean distance between position1 and position2
=======
     * @param {Dictionary} position1 - Start point
     * @param {Dictionary} position2 - End point
     * @return {integer} - Euclidean distance between position1 and position2
>>>>>>> d6928c64
     */
    static getDistanceBetween(position1, position2) {
        return Math.sqrt(
            Math.pow(position1.x - position2.x, 2) +
                Math.pow(position1.y - position2.y, 2)
        );
    }

    /**
<<<<<<< HEAD
     * Given three colinear points p, q, r, the function checks if point q lies on line segment 'pr'
     *
     * @param {Dictionary} p a dictionary of the form {x:value, y:value}
     * @param {Dictionary} q a dictionary of the form {x:value, y:value}
     * @param {Dictionary} r a dictionary of the form {x:value, y:value}
     * @return {boolean} is point q on line segment 'pr'
=======
     * Indicates if a point lies on a line segment defined by two other points
     *
     * @param {Dictionary} p - Start point of the segment
     * @param {Dictionary} q - Point to be checked
     * @param {Dictionary} r - End point of the segment
     * @return {boolean} - True if the checked point lies on the segment; false otherwise
>>>>>>> d6928c64
     */
    static onSegment(p, q, r) {
        if (
            q.x <= Math.max(p.x, r.x) &&
            q.x >= Math.min(p.x, r.x) &&
            q.y <= Math.max(p.y, r.y) &&
            q.y >= Math.min(p.y, r.y)
        ) {
            return true;
        }
        return false;
    }

    /**
<<<<<<< HEAD
     * Finds orientation of ordered triplet (p, q, r).
     *
     * @param {Dictionary} p a dictionary of the form {x:value, y:value}
     * @param {Dictionary} q a dictionary of the form {x:value, y:value}
     * @param {Dictionary} r a dictionary of the form {x:value, y:value}
     * @return {Integer} returns following values: 0 --> p, q and r are colinear, 1 --> Clockwise, 2 --> Counterclockwise
=======
     * Provides the orientation for a triplet of points
     *
     * @param {Dictionary} p - First point
     * @param {Dictionary} q - Second point
     * @param {Dictionary} r - Third point
     * @return {integer} -  0 when p, q and r are co-linear; 1 when clockwise; 2 when Counterclockwise
>>>>>>> d6928c64
     */
    static orientation(p, q, r) {
        let val = (q.y - p.y) * (r.x - q.x) - (q.x - p.x) * (r.y - q.y);

        if (val == 0) {
            return 0; // colinear
        }
        return val > 0 ? 1 : 2; // clock or counterclock wise
    }

    /**
<<<<<<< HEAD
     * Returns true if line segment 'p1q1' and 'p2q2' intersect.
     *
     * @param {Dictionary} p1 - a dictionary of the form {x:value, y:value}
     * @param {Dictionary} q1 - a dictionary of the form {x:value, y:value}
     * @param {Dictionary} p2 - a dictionary of the form {x:value, y:value}
     * @param {Dictionary} q2 - a dictionary of the form {x:value, y:value}
     * @return {boolean} -  returns true if line segment 'p1q1' and 'p2q2' intersect
=======
     * Indicates whether two segments intersect
     *
     * @param {Dictionary} p1 - Start point of the first segment
     * @param {Dictionary} q1 - End point of the first segment
     * @param {Dictionary} p2 - Start point of the second segment
     * @param {Dictionary} q2 - End point of the second segment
     * @return {boolean} - True if the first segment intersects the second one
>>>>>>> d6928c64
     */
    static doIntersect(p1, q1, p2, q2) {
        // Find the four orientations needed for general and special cases

        let o1 = this.orientation(p1, q1, p2);
        let o2 = this.orientation(p1, q1, q2);
        let o3 = this.orientation(p2, q2, p1);
        let o4 = this.orientation(p2, q2, q1);

        // General case
        if (o1 != o2 && o3 != o4) {
            return true;
        }

        // Special Cases
        // p1, q1 and p2 are colinear and p2 lies on segment p1q1
        if (o1 == 0 && this.onSegment(p1, p2, q1)) {
            return true;
        }

        // p1, q1 and p2 are colinear and q2 lies on segment p1q1
        if (o2 == 0 && this.onSegment(p1, q2, q1)) {
            return true;
        }

        // p2, q2 and p1 are colinear and p1 lies on segment p2q2
        if (o3 == 0 && this.onSegment(p2, p1, q2)) {
            return true;
        }

        // p2, q2 and q1 are colinear and q1 lies on segment p2q2
        if (o4 == 0 && this.onSegment(p2, q1, q2)) {
            return true;
        }

        // Doesn't fall in any of the above cases
        return false;
    }

    /**
<<<<<<< HEAD
     * Returns true if line segment 'p1q1' and 'p2q2' intersect.
     *
     * @param {Array<{x, y}>} polygon a dictionary of the form {x:value, y:value}
     * @param {Integer} n number of verticies in polygon array
     * @param {Dictionary} p a dictionary of the form {x:value, y:value}
     * @return {boolean} -  Returns true if the point p lies inside the polygon[] with n vertices
=======
     * Indicates whether a point belongs to a polygon.
     *
     * @param {Array<{x, y}>} polygon - Polygon defined as a collection of vertices
     * @param {integer} n - Number of vertices in polygon
     * @param {Dictionary} p - Point
     * @return {boolean} - True if the point lies inside the polygon; false otherwise
>>>>>>> d6928c64
     */
    static isInside(polygon, n, p) {
        // There must be at least 3 vertices in polygon[]
        if (n < 3) {
            return false;
        }

        // Create a point for line segment from p to infinite
        let extreme = {
            x: 99999,
            y: p.y,
        };

        // Count intersections of the above line
        // with sides of polygon
        let count = 0,
            i = 0;
        do {
            let next = (i + 1) % n;
            // Check if the line segment from 'p' to 'extreme' intersects with the line segment from 'polygon[i]' to 'polygon[next]'
            if (this.doIntersect(polygon[i], polygon[next], p, extreme)) {
                // If the point 'p' is colinear with line segment 'i-next', then check if it lies on segment. If it lies, return true, otherwise false
                if (this.orientation(polygon[i], p, polygon[next]) == 0) {
                    return this.onSegment(polygon[i], p, polygon[next]);
                }
                count++;
            }
            i = next;
        } while (i != 0);

        // Return true if count is odd, false otherwise
        return count % 2 == 1; // Same as (count%2 == 1)
    }

    /**
<<<<<<< HEAD
     * Method that converts the polygon mask associated with a detection to its binary mask counterpart
     *
     * @param  {Array<Integer>} coords polygon mask coordinates
=======
     * Converts the polygon mask associated with a detection to its binary mask counterpart
     *
     * @param  {Array<integer>} coords - Polygon mask's coordinates
>>>>>>> d6928c64
     *
     */
    static polygonToBinaryMask(coords) {
        if (coords === undefined || coords === null || coords.length === 0) {
            return;
        }

        let n = coords.length;

        let min = {
            x: 99999,
            y: 99999,
        };
        let max = {
            x: 0,
            y: 0,
        };

        for (let i = 0; i < coords.length; i++) {
            //MIN
            if (coords[i].x < min.x) min.x = Math.floor(coords[i].x);
            if (coords[i].y < min.y) min.y = Math.floor(coords[i].y);

            //MAX
            if (coords[i].x > max.x) max.x = Math.floor(coords[i].x);
            if (coords[i].y > max.y) max.y = Math.floor(coords[i].y);
        }

        const x_diff = max.x - min.x;
        const y_diff = max.y - min.y;

        let bitmap = [];

        for (let i = 0; i < y_diff; i++) {
            for (let j = 0; j < x_diff; j++) {
                let p = {
                    //Create new point to determine if within polygon.
                    x: j + min.x,
                    y: i + min.y,
                };
                bitmap[j + i * x_diff] = this.isInside(coords, n, p) ? 1 : 0;
            }
        }

        let data = [];
        data[0] = bitmap;
        data[1] = [min.x, min.y];
        data[2] = [x_diff, y_diff];

        return data;
    }
}<|MERGE_RESOLUTION|>--- conflicted
+++ resolved
@@ -10,11 +10,7 @@
 
 export default class Utils {
     /**
-<<<<<<< HEAD
-     * Custom cornerstone image loader; Takes arrayBuffer provided to utilize arrayBufferToImage from
-=======
      * Custom cornerstone image loader. Takes arrayBuffer provided to utilize arrayBufferToImage from
->>>>>>> d6928c64
      * CornerstoneJS's web image loader library. Returns a promise that resolves a Cornerstone Image Object.
      *
      * @param {String} imageId
@@ -38,17 +34,10 @@
     }
 
     /**
-<<<<<<< HEAD
-     * @static Method that converts a decimal value into a percentage
-     *
-     * @param  {Float} num Float value <= 1.0 with common decimal format
-     * @return {Integer} represents the percentage value equivalent to the given input float value
-=======
      * @static Converts a decimal value into a percentage
      *
      * @param  {float} num - Float value <= 1.0 with common decimal format
      * @return {integer} - Percentage equivalent to the given input float value
->>>>>>> d6928c64
      */
     static decimalToPercentage(num) {
         return Math.floor(num * 100);
@@ -85,37 +74,18 @@
     }
 
     /**
-<<<<<<< HEAD
-     * Method that creates a string to be used as
-     * detection label, providing information regarding both the type of threat and the associated confidence level
-     *
-     * @static
-     * @param  {string} objectClass string value that indicates the threat type
-     * @param  {Integer} confidenceLevel int value that indicates the confidence level in the form of a percentage
-     * @return {string}resulting string to be used as detection label
-=======
      * Formats detection label
      *
      * @static
      * @param  {string} objectClass - Threat type (object class)
      * @param  {integer} confidenceLevel - Confidence level in the form of a percentage
      * @return {string} - Formatted label with information about a detection
->>>>>>> d6928c64
      */
     static formatDetectionLabel(objectClass, confidenceLevel) {
         return objectClass.toUpperCase() + ' · ' + confidenceLevel + '%';
     }
 
     /**
-<<<<<<< HEAD
-     * Method that provides the size of a label containing the given string
-     *
-     * @static
-     * @param  {Context} context   2d canvas context
-     * @param  {string} labelText string value to be displayed inside the label
-     * @param  {string} padding   blank space surrounding the text within the label
-     * @returns {Dictionary} dictionary with two components: width and height
-=======
      * Calculates the dimensions (width and height) of a given text label
      *
      * @static
@@ -123,7 +93,6 @@
      * @param  {string} labelText - Text content of the label
      * @param  {string} padding - Blank space surrounding the text within the label
      * @returns {Object} - Label's dimensions
->>>>>>> d6928c64
      */
     static getTextLabelSize(context, labelText, padding) {
         const textSize = context.measureText(labelText);
@@ -136,17 +105,10 @@
     }
 
     /**
-<<<<<<< HEAD
-     * Utility method that determines a detection's type according to constants.detectionType.
-     *
-     * @param {Object} detection Detection object
-     * @return {constants.detectionType} type
-=======
      * Provides a detection's type according to constants.detectionType
      *
      * @param {Object} detection - Detection object
      * @return {constants.detectionType} - Detection type
->>>>>>> d6928c64
      */
     static getDetectionType(detection) {
         let type;
@@ -165,21 +127,12 @@
     }
 
     /**
-<<<<<<< HEAD
-     * Method that indicates whether a given point is inside a rectangle or not
-     *
-     * @static
-     * @param  {Array<Integer>} point 2D point with two coordinates, x and y
-     * @param  {Array<Float>} rect  rectangle defined as a float array of size 4. Includes the coordinates of the two end-points of the rectangle diagonal
-     * @returns {boolean}       boolean value: true if teh point is inside the rectangle; false otherwise
-=======
      * Indicates whether a given point is inside a rectangle or not
      *
      * @static
      * @param  {Array<integer>} point - 2D point defined as a pair of coordinates (x,y)
      * @param  {Array<float>} rect - Array that hold four float values representing the two end-points of a rectangle's diagonal
      * @returns {boolean} - True if the point is inside the rectangle; false otherwise
->>>>>>> d6928c64
      */
     static pointInRect(point, rect) {
         return (
@@ -191,21 +144,12 @@
     }
 
     /**
-<<<<<<< HEAD
-     * Method that indicates whether the two given rectangles are the equals or not
-     *
-     * @static
-     * @return {boolean} boolean value: true if the corner points of the two rectangles have the same coordinates. False, otherwise.
-     * @param {Array<Float>} rectA rectangle defined as a float array of size 4. Includes the coordinates of the two end-points of the rectangle diagonal
-     * @param {Array<Float>} rectB rectangle defined as a float array of size 4. Includes the coordinates of the two end-points of the rectangle diagonal
-=======
      * Indicates whether two given rectangles are the equals or not
      *
      * @static
      * @param {Array<float>} rectA - Rectangle defined as a float array of size 4. Includes the coordinates of the two end-points of the rectangle diagonal
      * @param {Array<float>} rectB - Rectangle defined as a float array of size 4. Includes the coordinates of the two end-points of the rectangle diagonal
      * @return {boolean} - True if the corner points of the two rectangles have the same coordinates. False, otherwise.
->>>>>>> d6928c64
      */
     static rectAreEquals(rectA, rectB) {
         for (let index = 0; index < rectA.length; index++) {
@@ -217,11 +161,7 @@
     }
 
     /**
-<<<<<<< HEAD
-     * Builder function to create the needed ranges to associate a 16 bit value to an 8 bit value given certain ranges
-=======
      * Calculates a collection of ranges later used to covert a 16-bit value to an 8-bit value
->>>>>>> d6928c64
      *
      * @returns {Array<{min: number, max: number}>} - Array of value-range objects
      */
@@ -234,20 +174,11 @@
     }
 
     /**
-<<<<<<< HEAD
-     * Takes in a 16 bit gray scale value between 0 - 65535 along with the build intervals from this.buildIntervals()
-     * It returns an 8 bit gray scale value between 0 - 255. There is lose of data but the image retains most of it's quality
-     *
-     * @param {Integer} greyScale
-     * @param {Array<{min: Number, max: Number}>} intervals
-     * @returns {Integer} 8 Bit Color in range of 0-255
-=======
      * Converts a 16-bit value to an 8-bit value
      *
      * @param {integer} greyScale - 16-bit gray scale value between 0 - 65535
      * @param {Array<{min: number, max: number}>} intervals - Build intervals for color conversion
      * @returns {integer} - 8-Bit gray scale value
->>>>>>> d6928c64
      */
     static findGrayValue(greyScale, intervals) {
         let result;
@@ -261,19 +192,11 @@
     }
 
     /**
-<<<<<<< HEAD
-     * Converts binary64 encoding to a blob to display
-     *
-     * @param  {string} b64Data Binary string
-     * @param  {string} contentType The MIMI type, image/dcs
-     * @return {Blob} Blob data
-=======
      * Converts base 64 data to Blob data ready to be displayed
      *
      * @param  {string} b64Data - Base 64 data
      * @param  {string} contentType - Data MIME type
      * @return {Blob} - Blob data
->>>>>>> d6928c64
      */
     static b64toBlob = (
         b64Data,
@@ -300,17 +223,10 @@
     };
 
     /**
-<<<<<<< HEAD
-     * Converts the base 64 to an arraybuffer
-     *
-     * @param {string} base64 Binary 64 string to convert to ArrayBuffer
-     * @return {ArrayBuffer} Converted array buffer data
-=======
      * Converts base 64 data to an arraybuffer
      *
      * @param {string} base64 - Base 64 data
      * @return {ArrayBuffer} - onverted array buffer data
->>>>>>> d6928c64
      */
     static base64ToArrayBuffer(base64) {
         const binary_string = window.atob(base64);
@@ -323,15 +239,9 @@
     }
 
     /**
-<<<<<<< HEAD
-     * Converts a blob object to a base 64 string.
-     * @param {Blob} blob Blob object
-     * @returns {Promise} Promise that resolves once the blob has been converted to base64, or rejects on error.
-=======
      * Converts a blob object to base 64 data
      * @param {Blob} blob - Blob object
      * @returns {Promise} - Promise that resolves once the blob has been converted to base64, or rejects on error.
->>>>>>> d6928c64
      */
     static async blobToBase64(blob) {
         return new Promise((resolve, reject) => {
@@ -386,16 +296,6 @@
     }
 
     /**
-<<<<<<< HEAD
-     * Performs the calculations for the widths and position of viewports.
-     * It will use the cornerstone object to perform the resize on the canvas elements
-     *
-     * @param {Object} cornerstone Main cornerstone object
-     * @param {Boolean} singleViewport True if single viewport
-     * @param {Boolean} collapsedSideMenu True if side menu is collapsed
-     * @param {Boolean} collapsedLazyMenu True if lazy menu is collapsed
-     * @param {Boolean} desktopMode True if in desktop mode
-=======
      * Calculates the width and location of the viewports.
      *
      * @param {Object} cornerstone - Main cornerstone object
@@ -403,7 +303,6 @@
      * @param {Boolean} collapsedSideMenu - Whether the right side menu is collapsed
      * @param {Boolean} collapsedLazyMenu - Whether the left side menu is collapsed
      * @param {Boolean} desktopMode - True if in desktop mode; false otherwise
->>>>>>> d6928c64
      *
      */
     static calculateViewportDimensions(
@@ -534,19 +433,11 @@
     }
 
     /**
-<<<<<<< HEAD
-     * Get data required for validation buttons' proper rendering
-     *
-     * @param {string} viewportName Viewport's name
-     * @param {Document} DOM HTML DOM
-     * @returns {Dictionary} viewport name and offset
-=======
      * Provides information about a given viewport
      *
      * @param {string} viewportName - Viewport's identifier
      * @param {Document} DOM - HTML DOM document
-     * @returns {Dictionary} - Viewport-specific information: viewport name and offset
->>>>>>> d6928c64
+     * @returns {{viewport: String, offset: Number}} - Viewport-specific information: viewport name and offset
      */
     static getDataFromViewport(viewportName, DOM) {
         let viewportInfo = {};
@@ -576,17 +467,10 @@
     }
 
     /**
-<<<<<<< HEAD
-     * Get data required for validation buttons' proper rendering from mouse event
+     * Provides information about the viewport where a mouse event was detected
      *
      * @param {Event} e - Mouse event data
-     * @returns {Dictionary} viewport name and offset
-=======
-     * Provides information about the viewport where a mouse event was detected
-     *
-     * @param {Event} e - Mouse event data
-     * @returns {Dictionary} - Viewport name and offset
->>>>>>> d6928c64
+     * @returns {{viewport: String, offset: Number}} - Viewport-specific information: viewport name and offset
      */
     static eventToViewportInfo(e) {
         let viewportInfo = {};
@@ -649,12 +533,7 @@
     };
 
     /**
-<<<<<<< HEAD
-     * Determines if the given component via useRef() is visible on the users screen or not
-     *
-=======
      * Determines if a given component is visible (rendered on screen) or not
->>>>>>> d6928c64
      * @param {React.MutableRefObject} ref
      * @returns {boolean}
      */
@@ -674,14 +553,8 @@
     };
 
     /**
-<<<<<<< HEAD
-     * Simply retrieves the device's screen size that is accessing the application.
-     *
-     * @returns {Array<Integer>} screenSize - [width, height]
-=======
      * Provides the device's screen size
      * @returns {Array<Integer>} - The device's screen dimensions: width and height
->>>>>>> d6928c64
      */
     static getScreenSize() {
         const [screenSize, setScreenSize] = useState([0, 0]);
@@ -718,34 +591,20 @@
     };
 
     /**
-<<<<<<< HEAD
-     * Checks if the current passed in value is inside the specified min and max range.
-     *
-     * @param {Integer} value Value to check
-     * @param {Integer} min Minimum allowed value
-     * @param {Integer} max Maximum allowed value
-=======
      * Checks if a given value is within a range
      *
      * @param {integer} value - Value to check
      * @param {integer} min - Minimum allowed value
      * @param {integer} max - Maximum allowed value
->>>>>>> d6928c64
      */
     static inRange(value, min, max) {
         return (value - min) * (value - max) <= 0;
     }
 
     /**
-<<<<<<< HEAD
-     * Computes zoom level for CornerstoneJS viewport based on the viewport's width.
-     *
-     * @param {Integer} width Viewport's width
-=======
      * Computes the zoom level for a CornerstoneJS viewport based on the viewport's width.
      *
      * @param {integer} width - The viewport's width
->>>>>>> d6928c64
      */
     static calculateZoomLevel(width) {
         return (
@@ -755,17 +614,10 @@
     }
 
     /**
-<<<<<<< HEAD
-     * Truncate a given string.
-     *
-     * @param {string} originalString original string value
-     * @param {Integer} numberOfChars target maximum number of chars in string
-=======
      * Creates a substring from a given string with the number of characters provided
      *
      * @param {string} originalString - Original string value
      * @param {integer} numberOfChars - Maximum number of characters
->>>>>>> d6928c64
      */
     static truncateString(originalString, numberOfChars) {
         if (originalString.length <= numberOfChars) return originalString;
@@ -775,11 +627,7 @@
     /**
      * Recalculates the four corners of a rectangle based on the coordinates of the corner being moved
      *
-<<<<<<< HEAD
-     * @param {Dictionary} cornerList rectangle corners' coordinates
-=======
      * @param {Dictionary} cornerList - Rectangle corners' coordinates
->>>>>>> d6928c64
      */
     static recalculateRectangle(cornerList) {
         const cornerKeys = Object.keys(cornerList);
@@ -815,15 +663,9 @@
     }
 
     /**
-<<<<<<< HEAD
-     * Convert list of handles into an array of float values
-     *
-     * @param {Array<Integer>} polygonData list of handles, i.e., the vertices, of a polygon
-=======
      * Converts a list of handles into an array of float values representing the coordinates of a rectangle's diagonal
      *
      * @param {Array<integer>} polygonData - List of handles, i.e., the vertices, of a polygon
->>>>>>> d6928c64
      */
     static polygonDataToCoordArray(polygonData) {
         let points = [];
@@ -835,15 +677,9 @@
     }
 
     /**
-<<<<<<< HEAD
-     * Convert list of handles into an array of float values
-     *
-     * @param {Array<Integer>} coordArray list of handles, i.e., the vertices, of a polygon (x_1, y_1, x_2, y_2, ...x_n, y_n )
-=======
      * Converts a list of handles into an array of float values representing the coordinates of a polygon
      *
      * @param {Array<integer>} coordArray - List of handles, i.e., the vertices, of a polygon (x_1, y_1, x_2, y_2, ...x_n, y_n )
->>>>>>> d6928c64
      */
     static coordArrayToPolygonData(coordArray) {
         let data = {};
@@ -858,22 +694,13 @@
     }
 
     /**
-<<<<<<< HEAD
-     * Convert list of handles into an array of objects with x, y float values
-=======
      * Converts a list of handles into an array of objects with x, y float values
->>>>>>> d6928c64
      * It will as well, calculate anchor points in percentage values of each point
      * corresponding to each wall of the bounding box(top/bottom/left/right). Which
      * represents its position as a percentage value inside the bounding box.
      *
-<<<<<<< HEAD
-     * @param {Array<Float>} polygonData list of handles, i.e., the vertices, of a polygon
-     * @param {Array<Integer>} boundingBox list of bounding box coords
-=======
      * @param {Array<float>} polygonData - List of handles, i.e., the vertices, of a polygon
      * @param {Array<integer>} boundingBox - List of bounding box coords
->>>>>>> d6928c64
      * @returns {Array<{x, y, anchor: {top, bottom, left, right}}>}
      */
     static polygonDataToXYArray(polygonData, boundingBox) {
@@ -900,15 +727,9 @@
     }
 
     /**
-<<<<<<< HEAD
-     * Calculate the coordinates of the bounding box for a given polygon
-     *
-     * @param {Array<Float>} polygonData list of handles, i.e., the vertices, of a polygon
-=======
      * Calculates the coordinates of the bounding box enclosing a given polygon
      *
      * @param {Array<float>} polygonData - List of handles, i.e., the vertices, of a polygon
->>>>>>> d6928c64
      */
     static calculateBoundingBox(polygonData) {
         let x_values = [];
@@ -927,15 +748,9 @@
     /**
      * Recalculates the anchor points of a polygon mask
      *
-<<<<<<< HEAD
-     * @param {Array<Integer>} boundingBox - Bounding box data formatted as [x_start, y_start, x_end, y_end]
-     * @param {{x: Float, y: Float, anchor: {top: Float, bottom: Float, left: Float, right: Float}}} polygonData - list of handles, i.e., the vertices, of a polygon
-     * @returns {{x: Float, y: Float, anchor: {top: Float, bottom: Float, left: Float, right: Float}}}
-=======
      * @param {Array<integer>} boundingBox - Bounding box data formatted as [x_start, y_start, x_end, y_end]
      * @param {{x: float, y: float, anchor: {top: float, bottom: float, left: float, right: float}}} polygonData - List of handles, i.e., the vertices, of a polygon
      * @returns {{x: float, y: float, anchor: {top: float, bottom: float, left: float, right: float}}}
->>>>>>> d6928c64
      */
     static calculateMaskAnchorPoints(boundingBox, polygonCoords) {
         const xDist = boundingBox[2] - boundingBox[0];
@@ -950,19 +765,11 @@
     }
 
     /**
-<<<<<<< HEAD
-     * Calculate the coordinates of the bounding box for a given polygon
-     *
-     * @param {Array<Number>} boundingBox Bounding box data formatted as [x_start, y_start, x_end, y_end]
-     * @param {Array<Object{x, y, anchor: {top, bottom, left, right}}>} polygonData list of handles, i.e., the vertices, of a polygon
-     * @returns {Array<Object{x, y, anchor: {top, bottom, left, right}}>} newPolygonData with updated points based on anchor points
-=======
      * Calculates the coordinates of the bounding box for a given polygon
      *
      * @param {Array<Number>} boundingBox B- ounding box data formatted as [x_start, y_start, x_end, y_end]
      * @param {Array<Object{x, y, anchor: {top, bottom, left, right}}>} polygonData - List of handles, i.e., the vertices, of a polygon
      * @returns {Array<Object{x, y, anchor: {top, bottom, left, right}}>} - newPolygonData with updated points based on anchor points
->>>>>>> d6928c64
      */
     static calculatePolygonMask(boundingBox, polygonData) {
         let newPolygonData = cloneDeep(polygonData);
@@ -992,17 +799,10 @@
     }
 
     /**
-<<<<<<< HEAD
-     * Will render the polygon mask coordinates for the passed in context
-     *
-     * @param {eventData.context} context Canvas' context
-     * @param {Array<{x, y}>} polygonCoords Array of polygon mask coordinates
-=======
      * Renders a polygon mask on a given context
      *
      * @param {eventData.context} context - Canvas' context
      * @param {Array<{x, y}>} polygonCoords - Array of polygon mask coordinates
->>>>>>> d6928c64
      */
     static renderPolygonMasks(context, polygonCoords) {
         let index = 0;
@@ -1016,18 +816,10 @@
     }
 
     /**
-<<<<<<< HEAD
-     * Method that renders the binary mask associated with a detection
-     *
-     * @param  {Array<Array<Integer>>} data DICOS+TDR data
-     * @param  {eventData.canvasContext} context Rendering context
-     * @return {None} None
-=======
      * Renders the binary mask associated with a detection
      *
      * @param  {Array<Array<integer>>} data - DICOS+TDR data
      * @param  {eventData.canvasContext} context - Rendering context
->>>>>>> d6928c64
      */
     static renderBinaryMasks(data, context, zoom = 1) {
         if (data === undefined || data === null || data.length === 0) {
@@ -1052,15 +844,9 @@
     /**
      * Calculates the Euclidean distance between two 2D points.
      *
-<<<<<<< HEAD
-     * @param {Dictionary} position1 a dictionary of the form {x:value, y:value}
-     * @param {Dictionary} position2 a dictionary of the form {x:value, y:value}
-     * @return {Integer}  Euclidean distance between position1 and position2
-=======
      * @param {Dictionary} position1 - Start point
      * @param {Dictionary} position2 - End point
      * @return {integer} - Euclidean distance between position1 and position2
->>>>>>> d6928c64
      */
     static getDistanceBetween(position1, position2) {
         return Math.sqrt(
@@ -1070,21 +856,12 @@
     }
 
     /**
-<<<<<<< HEAD
-     * Given three colinear points p, q, r, the function checks if point q lies on line segment 'pr'
-     *
-     * @param {Dictionary} p a dictionary of the form {x:value, y:value}
-     * @param {Dictionary} q a dictionary of the form {x:value, y:value}
-     * @param {Dictionary} r a dictionary of the form {x:value, y:value}
-     * @return {boolean} is point q on line segment 'pr'
-=======
      * Indicates if a point lies on a line segment defined by two other points
      *
      * @param {Dictionary} p - Start point of the segment
      * @param {Dictionary} q - Point to be checked
      * @param {Dictionary} r - End point of the segment
      * @return {boolean} - True if the checked point lies on the segment; false otherwise
->>>>>>> d6928c64
      */
     static onSegment(p, q, r) {
         if (
@@ -1099,21 +876,12 @@
     }
 
     /**
-<<<<<<< HEAD
-     * Finds orientation of ordered triplet (p, q, r).
-     *
-     * @param {Dictionary} p a dictionary of the form {x:value, y:value}
-     * @param {Dictionary} q a dictionary of the form {x:value, y:value}
-     * @param {Dictionary} r a dictionary of the form {x:value, y:value}
-     * @return {Integer} returns following values: 0 --> p, q and r are colinear, 1 --> Clockwise, 2 --> Counterclockwise
-=======
      * Provides the orientation for a triplet of points
      *
      * @param {Dictionary} p - First point
      * @param {Dictionary} q - Second point
      * @param {Dictionary} r - Third point
      * @return {integer} -  0 when p, q and r are co-linear; 1 when clockwise; 2 when Counterclockwise
->>>>>>> d6928c64
      */
     static orientation(p, q, r) {
         let val = (q.y - p.y) * (r.x - q.x) - (q.x - p.x) * (r.y - q.y);
@@ -1125,15 +893,6 @@
     }
 
     /**
-<<<<<<< HEAD
-     * Returns true if line segment 'p1q1' and 'p2q2' intersect.
-     *
-     * @param {Dictionary} p1 - a dictionary of the form {x:value, y:value}
-     * @param {Dictionary} q1 - a dictionary of the form {x:value, y:value}
-     * @param {Dictionary} p2 - a dictionary of the form {x:value, y:value}
-     * @param {Dictionary} q2 - a dictionary of the form {x:value, y:value}
-     * @return {boolean} -  returns true if line segment 'p1q1' and 'p2q2' intersect
-=======
      * Indicates whether two segments intersect
      *
      * @param {Dictionary} p1 - Start point of the first segment
@@ -1141,7 +900,6 @@
      * @param {Dictionary} p2 - Start point of the second segment
      * @param {Dictionary} q2 - End point of the second segment
      * @return {boolean} - True if the first segment intersects the second one
->>>>>>> d6928c64
      */
     static doIntersect(p1, q1, p2, q2) {
         // Find the four orientations needed for general and special cases
@@ -1182,21 +940,12 @@
     }
 
     /**
-<<<<<<< HEAD
-     * Returns true if line segment 'p1q1' and 'p2q2' intersect.
-     *
-     * @param {Array<{x, y}>} polygon a dictionary of the form {x:value, y:value}
-     * @param {Integer} n number of verticies in polygon array
-     * @param {Dictionary} p a dictionary of the form {x:value, y:value}
-     * @return {boolean} -  Returns true if the point p lies inside the polygon[] with n vertices
-=======
      * Indicates whether a point belongs to a polygon.
      *
      * @param {Array<{x, y}>} polygon - Polygon defined as a collection of vertices
      * @param {integer} n - Number of vertices in polygon
      * @param {Dictionary} p - Point
      * @return {boolean} - True if the point lies inside the polygon; false otherwise
->>>>>>> d6928c64
      */
     static isInside(polygon, n, p) {
         // There must be at least 3 vertices in polygon[]
@@ -1232,15 +981,9 @@
     }
 
     /**
-<<<<<<< HEAD
-     * Method that converts the polygon mask associated with a detection to its binary mask counterpart
-     *
-     * @param  {Array<Integer>} coords polygon mask coordinates
-=======
      * Converts the polygon mask associated with a detection to its binary mask counterpart
      *
      * @param  {Array<integer>} coords - Polygon mask's coordinates
->>>>>>> d6928c64
      *
      */
     static polygonToBinaryMask(coords) {
