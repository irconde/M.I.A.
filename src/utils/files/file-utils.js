--- conflicted
+++ resolved
@@ -38,17 +38,9 @@
                     this.#xmlParser = new XmlParserUtil(stackFile);
                     const parsedData = this.#xmlParser.getParsedXmlData();
                     console.log(parsedData);
-<<<<<<< HEAD
-                    if (parsedData.format === SETTINGS.ANNOTATIONS.COCO) {
-                        this.#loadCocoData(parsedData, zipUtil).then(
-                            (detectionData) => console.log(detectionData)
-                        );
-                    }
-=======
                     this.#loadDetections(parsedData, zipUtil).then(
                         (detectionData) => console.log(detectionData)
                     );
->>>>>>> c0141976
                 });
         });
     }
@@ -56,23 +48,15 @@
     /**
      * Returns an array of detection data objects depending on the format of COCO, or DICOS
      *
-     * @param {{format: string; views: Array<{view: string; pixelData: string; imageId: string; detectionData: Array<string>}>;}} parsedData
+     * @param {{format: string; views: Array<{view: string; pixelData: string; detectionData: Array<string>}>;}} parsedData
      * @param {JSZip} zipUtil
-<<<<<<< HEAD
-     * @returns {Promise<{pixelData: *[], detectionData: *[]}>}
-     * @private
-     */
-    async #loadCocoData(parsedData, zipUtil) {
-=======
      * @returns {Promise<Array<{ algorithm: string; className: string; confidence: number; view: string; boundingBox: Array<number>; binaryMask?: Array<Array<number>>; polygonMask: Array<number>; uuid: string; detectionFromFile: true; imageId: number;}>>}
      */
     async #loadDetections(parsedData, zipUtil) {
         const { COCO } = SETTINGS.ANNOTATIONS;
         const { format } = parsedData;
->>>>>>> c0141976
         const detectionData = [];
         const allPromises = [];
-        const pixelData = [];
         parsedData.views.forEach((view) => {
             view.detectionData.forEach((detectionPath) => {
                 allPromises.push(
@@ -82,16 +66,62 @@
                 );
                 allPromises.at(-1).then((data) => {
                     format === COCO
-                        ? this.#loadCocoDetections(
-                              data,
-                              detectionData,
-                              view.view
-                          )
+                        ? this.#loadCocoData(data, detectionData, view.view)
                         : this.#loadDicosDetections(
                               data,
                               detectionData,
                               view.view
                           );
+                });
+            });
+        });
+
+        await Promise.all(allPromises);
+        return detectionData;
+    }
+
+    /**
+     * Returns an array of detection data objects depending on the format of COCO, or DICOS
+     *
+     * @param {{format: string; views: Array<{view: string; pixelData: string; imageId: string; detectionData: Array<string>}>;}} parsedData
+     * @param {JSZip} zipUtil
+     * @returns {Promise<{pixelData: *[], detectionData: *[]}>}
+     * @private
+     */
+    async #loadCocoData(parsedData, zipUtil) {
+        const detectionData = [];
+        const allPromises = [];
+        const pixelData = [];
+        parsedData.views.forEach((view) => {
+            view.detectionData.forEach((detectionPath) => {
+                allPromises.push(zipUtil.file(detectionPath).async('string'));
+                allPromises.at(-1).then((string) => {
+                    const detection = JSON.parse(string);
+                    const { annotations, info } = detection;
+                    const {
+                        className,
+                        confidence,
+                        bbox,
+                        image_id,
+                        segmentation,
+                    } = annotations[0];
+                    const boundingBox = Utils.getBoundingBox(bbox);
+                    const { binaryMask, polygonMask } = Utils.getMasks(
+                        boundingBox,
+                        segmentation
+                    );
+                    detectionData.push({
+                        algorithm: info.algorithm,
+                        className,
+                        confidence,
+                        view: view.view,
+                        boundingBox,
+                        binaryMask,
+                        polygonMask,
+                        uuid: uuidv4(),
+                        detectionFromFile: true,
+                        imageId: image_id,
+                    });
                 });
             });
 
@@ -108,37 +138,6 @@
 
         await Promise.all(allPromises);
         return { detectionData, pixelData };
-    }
-
-    /**
-     * Parses a json string and pushes a detection object onto the passed in detection data array
-     *
-     * @param {string} string - stringified json object containing detection information recovered from COCO formatted file
-     * @param {Array<{ algorithm: string; className: string; confidence: number; view: string; boundingBox: Array<number>; binaryMask?: Array<Array<number>>; polygonMask: Array<number>; uuid: string; detectionFromFile: true; imageId: number;}>} detectionData
-     * @param {string} view - top or side view
-     */
-    #loadCocoDetections(string, detectionData, view) {
-        const detection = JSON.parse(string);
-        const { annotations, info } = detection;
-        const { className, confidence, bbox, image_id, segmentation } =
-            annotations[0];
-        const boundingBox = Utils.getBoundingBox(bbox);
-        const { binaryMask, polygonMask } = Utils.getMasks(
-            boundingBox,
-            segmentation
-        );
-        detectionData.push({
-            algorithm: info.algorithm,
-            className,
-            confidence,
-            view,
-            boundingBox,
-            binaryMask,
-            polygonMask,
-            uuid: uuidv4(),
-            detectionFromFile: true,
-            imageId: image_id,
-        });
     }
 
     /**
