--- conflicted
+++ resolved
@@ -62,17 +62,10 @@
     }
 
     /**
-<<<<<<< HEAD
-     * Method that parses a DICOS+TDR file to pull the coordinates of the bounding boxes to be rendered
-     *
-     * @param  {Blob} image 'dcs/image' type blob data
-     * @return {Array<Float>} Coordinates of the several bounding boxes derived from the DICOS+TDR data. Each
-=======
      * Parses a DICOS+TDR file to pull the coordinates of the bounding boxes to be rendered
      *
      * @param  {Blob} image - Blob data
      * @return {Array<Float>} - Coordinates of the several bounding boxes derived from the DICOS+TDR data. Each
->>>>>>> d6928c64
      * bounding box is defined by the two end points of the diagonal, and each point is defined by its coordinates x and y.
      */
     static retrieveBoundingBoxData(image) {
@@ -104,19 +97,11 @@
     }
 
     /**
-<<<<<<< HEAD
-     * Method that parses a DICOS+TDR file to pull the bitmap mask data
-     *
-     * @param  {type?} image DICOS+TDR image data
-     * @param  {type?} data  DICOS+TDR pixel data
-     * @returns {Array<Integer>} Bitmap mask data.
-=======
      * Parses a DICOS+TDR file to pull the bitmap mask data
      *
      * @param  {type?} image - DICOS+TDR image data
      * @param  {type?} data - DICOS+TDR pixel data
      * @returns {Array<Integer>} - Bitmap mask data
->>>>>>> d6928c64
      *
      */
     static retrieveMaskData(image, data) {
@@ -195,17 +180,10 @@
     }
 
     /**
-<<<<<<< HEAD
-     * Method that parses a DICOS+TDR file to pull the a string value that indicates the class of the potential threat object
-     *
-     * @param  {Blob} image 'dcs/image' type blob data
-     * @returns {string} String value with the description of the potential threat object
-=======
      * Parses a DICOS+TDR file to retrieve the class of the potential threat object
      *
      * @param  {Blob} image - Blob data
      * @returns {string} - Description of the potential threat object
->>>>>>> d6928c64
      */
     static retrieveObjectClass(image) {
         return image.dataSet.elements.x40101038.items[0].dataSet.string(
@@ -214,17 +192,10 @@
     }
 
     /**
-<<<<<<< HEAD
-     * Method that parses a DICOS+TDR file to pull the a float value that indicates the confidence level of the detection algorithm used
-     *
-     * @param  {Blob} image 'dcs/image' type blob data
-     * @returns {float} Float value with the confidence level
-=======
      * Parses a DICOS+TDR file to retrieve the confidence level of the detection algorithm used
      *
      * @param  {Blob} image - Blob data
      * @returns {float} - Confidence level
->>>>>>> d6928c64
      */
     static retrieveConfidenceLevel(image) {
         return image.dataSet.elements.x40101038.items[0].dataSet.float(
@@ -233,17 +204,10 @@
     }
 
     /**
-<<<<<<< HEAD
-     * Returns the unique instance identifier for a given DICOM Image in blob format.
-     *
-     * @param {Blob} image 'dcs/image' type blob data
-     * @returns {String} Instance number for the passed in image
-=======
      * Provides the unique instance identifier for a given DICOM Image.
      *
      * @param {Blob} image - Blob data
      * @returns {String} - Unique identifier
->>>>>>> d6928c64
      */
     static async getInstanceNumber(image) {
         var fileReader = new FileReader();
@@ -265,21 +229,11 @@
     }
 
     /**
-<<<<<<< HEAD
-     * Function will take in a detection and its parent image, where the detection was located.
-     * It then generates the needed DICOM fields and uses the dcmjs library to create a blob
-     * based on the naturalized dataset we pass into the DICOM Dictionary.
-     *
-     * @param {Detection} detection Detection object
-     * @param {Blob} data 'dcs/image' type blob data
-     * @returns {Promise} Returns a promise containing the blob on resolve or error on reject
-=======
      * Converts a detection and its parent image into blob data with DICOM format
      *
      * @param {Detection} detection - Detection object
      * @param {Blob} data - Blob data
      * @returns {Promise} - Promise containing the blob on resolve or error on reject
->>>>>>> d6928c64
      */
     static detectionObjectToBlob(detection, data) {
         const today = new Date();
