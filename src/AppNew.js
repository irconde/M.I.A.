--- conflicted
+++ resolved
@@ -34,38 +34,6 @@
         selectedImagesDirPath === '' && setImportModalOpen(true);
     }, [selectedImagesDirPath]);
 
-<<<<<<< HEAD
-=======
-    const addElectronChannels = () => {
-        const {
-            removeThumbnail,
-            addThumbnail,
-            updateThumbnails,
-            requestInitialThumbnailsList,
-        } = Channels;
-        ipcRenderer.on(removeThumbnail, (e, removedThumbnail) => {
-            console.log('REMOVE');
-            console.log(removedThumbnail);
-        });
-        ipcRenderer.on(addThumbnail, (e, addedThumbnail) => {
-            console.log('ADDED');
-            console.log(addedThumbnail);
-        });
-        ipcRenderer.on(updateThumbnails, (e, thumbnailsObj) => {
-            console.log('UPDATE');
-            console.log(thumbnailsObj);
-        });
-        ipcRenderer
-            .invoke(requestInitialThumbnailsList)
-            .then((thumbnails) => {
-                console.log('INIT');
-            })
-            .catch(() => {
-                console.log('no thumbnails to begin with');
-            });
-    };
-
->>>>>>> 9f702fb1
     return (
         <div>
             {!areSettingsLoading && (
