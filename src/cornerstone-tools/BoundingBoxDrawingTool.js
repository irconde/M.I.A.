import csTools from 'eac-cornerstone-tools';
import * as constants from '../Constants';
import Utils from '../Utils.js';
import * as cornerstone from 'cornerstone-core';
const drawHandles = csTools.importInternal('drawing/drawHandles');
const BaseAnnotationTool = csTools.importInternal('base/BaseAnnotationTool');
const getNewContext = csTools.importInternal('drawing/getNewContext');
const draw = csTools.importInternal('drawing/draw');
const setShadow = csTools.importInternal('drawing/setShadow');
const draw4CornerRect = csTools.importInternal('drawing/draw4CornerRect');
const drawRect = csTools.importInternal('drawing/drawRect');

// We define the new annotation tool by extending BaseAnnotationTool class
export default class BoundingBoxDrawingTool extends BaseAnnotationTool {
    constructor(props = {}) {
        const defaultProps = {
            name: 'BoundingBoxDrawing',
            supportedInteractionTypes: ['Mouse', 'Touch'],
            configuration: {
                drawHandles: true,
                renderDashed: false,
            },
            // TODO irconde. Customize the cursor
            //svgCursor: rectangleRoiCursor,
        };
        super(props, defaultProps);
    }

    // Method that overrides the original abstract method in the cornerstone-tools library
    // Automatically invoked on mouse move to know whether the mouse pointer is
    // over (or close to) the rectangle's border
    pointNearTool(element, data, coords, interactionType) {
        const hasStartAndEndHandles =
            data && data.handles && data.handles.start && data.handles.end;
        const validParameters = hasStartAndEndHandles;

        if (!validParameters) {
            console.log("invalid parameters supplied to tool's pointNearTool");
        }
        if (!validParameters || data.visible === false) {
            return false;
        }
        const startCanvas = cornerstone.pixelToCanvas(
            element,
            data.handles.start
        );
        const endCanvas = cornerstone.pixelToCanvas(element, data.handles.end);
        const rect = [startCanvas.x, startCanvas.y, endCanvas.x, endCanvas.y];
        return Utils.pointInRect(coords, rect);
<<<<<<< HEAD
    }

    // Method that overrides the original abstract method in the cornerstone-tools library
    // Automatically invoked when a handle is selected and it's being dragged
    handleSelectedCallback(evt, toolData, handle, interactionType = 'mouse') {
        if (this.options.editionMode === constants.editionMode.BOUNDING) {
            super.handleSelectedCallback(
                evt,
                toolData,
                handle,
                interactionType
            );
        }
=======
>>>>>>> 277fe99d
    }

    // Method that overrides the original abstract method in the cornerstone-tools library
    // Automatically invoked to render all the widgets that comprise a detection
    renderToolData(evt) {
        const toolData = csTools.getToolState(evt.currentTarget, this.name);
        if (!toolData) {
            // No tool data
            return;
        }

        const eventData = evt.detail;
        // eslint-disable-next-line no-unused-vars
        const { image, element } = eventData;
        const lineWidth = constants.detectionStyle.BORDER_WIDTH;

        const lineDash = csTools.getModule('globalConfiguration').configuration
            .lineDash;
        const {
            handleRadius,
            drawHandlesOnHover,
            hideHandlesIfMoving,
            renderDashed,
        } = this.configuration;

        const context = getNewContext(eventData.canvasContext.canvas);
        const color = constants.detectionStyle.NORMAL_COLOR;
        const handleOptions = {
            color,
            handleRadius: 8,
            handleLineWidth: 3,
            fill: 'white',
            drawHandlesIfActive: drawHandlesOnHover,
            hideHandlesIfMoving,
        };

        draw(context, (context) => {
            // If we have tool data for this element - iterate over each set and draw it
            for (let i = 0; i < toolData.data.length; i++) {
                const data = toolData.data[i];
                if (data.visible === false) {
                    continue;
                }
                // Configure
                setShadow(context, this.configuration);
                const rectOptions = { color };

                if (renderDashed) {
                    rectOptions.lineDash = lineDash;
                }
                rectOptions.lineWidth = lineWidth;
<<<<<<< HEAD
=======

                // Draw bounding box
                if (
                    this.options.cornerstoneMode ===
                    constants.cornerstoneMode.EDITION
                ) {
                    data.handles = Utils.recalculateRectangle(data.handles);
                    draw4CornerRect(
                        context,
                        element,
                        data.handles.start,
                        data.handles.end,
                        data.handles.start_prima,
                        data.handles.end_prima,
                        rectOptions,
                        'pixel'
                    );
                } else {
                    drawRect(
                        context,
                        element,
                        data.handles.start,
                        data.handles.end,
                        rectOptions,
                        'pixel'
                    );
                }
>>>>>>> 277fe99d

                // Draw bounding box
                if (
                    this.options.cornerstoneMode ===
                    constants.cornerstoneMode.EDITION
                ) {
                    data.handles = Utils.recalculateRectangle(data.handles);
                    draw4CornerRect(
                        context,
                        element,
                        data.handles.start,
                        data.handles.end,
                        data.handles.start_prima,
                        data.handles.end_prima,
                        rectOptions,
                        'pixel'
                    );
                } else {
                    drawRect(
                        context,
                        element,
                        data.handles.start,
                        data.handles.end,
                        rectOptions,
                        'pixel'
                    );
                }
                // Draw handles
                if (
                    this.options.editionMode ==
                        constants.editionMode.BOUNDING &&
                    this.configuration.drawHandles
                ) {
                    drawHandles(
                        context,
                        eventData,
                        data.handles,
                        handleOptions
                    );
                }
                // Label Rendering
<<<<<<< HEAD
                if (
                    this.options.editionMode == constants.editionMode.NO_TOOL &&
                    data.updatingDetection === true
                ) {
=======
                if (data.updatingDetection === true) {
>>>>>>> 277fe99d
                    if (
                        !data.handles.start.moving &&
                        !data.handles.end.moving
                    ) {
                        let myCoords;
                        if (
                            data.handles.end.y < data.handles.start.y &&
                            data.handles.end.x < data.handles.start.x
                        ) {
                            myCoords = cornerstone.pixelToCanvas(element, {
                                x: data.handles.end.x,
                                y: data.handles.end.y,
                            });
                        } else if (
                            data.handles.end.y > data.handles.start.y &&
                            data.handles.end.x < data.handles.start.x
                        ) {
                            myCoords = cornerstone.pixelToCanvas(element, {
                                x: data.handles.end.x,
                                y: data.handles.start.y,
                            });
                        } else if (data.handles.end.y < data.handles.start.y) {
                            myCoords = cornerstone.pixelToCanvas(element, {
                                x: data.handles.start.x,
                                y: data.handles.end.y,
                            });
                        } else {
                            myCoords = cornerstone.pixelToCanvas(
                                element,
                                data.handles.start
                            );
                        }
                        context.font = constants.detectionStyle.LABEL_FONT;
                        context.lineWidth =
                            constants.detectionStyle.BORDER_WIDTH;
                        context.strokeStyle = data.renderColor;
                        context.fillStyle = data.renderColor;
                        const detectionLabel = Utils.formatDetectionLabel(
                            data.class,
                            data.confidence
                        );
                        const labelSize = Utils.getTextLabelSize(
                            context,
                            detectionLabel,
                            constants.detectionStyle.LABEL_PADDING
                        );
                        context.fillRect(
                            myCoords.x,
                            myCoords.y - labelSize['height'],
                            labelSize['width'],
                            labelSize['height']
                        );
                        context.fillStyle =
                            constants.detectionStyle.LABEL_TEXT_COLOR;
                        context.fillText(
                            detectionLabel,
                            myCoords.x + constants.detectionStyle.LABEL_PADDING,
                            myCoords.y - constants.detectionStyle.LABEL_PADDING
                        );
                    }
                }
            }
        });
    }

    // eslint-disable-next-line no-unused-vars
    updateCachedStats(image, element, data) {}

    // Abstract method invoked when the mouse is clicked (on mouse down) to create and add a new annotation
    createNewMeasurement(eventData) {
        if (this.options.cornerstoneMode === constants.cornerstoneMode.EDITION)
            return;

        const goodEventData =
            eventData &&
            eventData.currentPoints &&
            eventData.currentPoints.image;
        if (!goodEventData) {
            console.log(
                "required eventData not supplied to tool's createNewMeasurement"
            );
            return;
        }
        return {
            visible: true,
            active: true,
            color: undefined,
            invalidated: true,
            handles: {
                start: {
                    x: eventData.currentPoints.image.x,
                    y: eventData.currentPoints.image.y,
                    highlight: true,
                    active: false,
                },
                end: {
                    x: eventData.currentPoints.image.x,
                    y: eventData.currentPoints.image.y,
                    highlight: true,
                    active: true,
                },
                start_prima: {
                    x: eventData.currentPoints.image.x,
                    y: eventData.currentPoints.image.y,
                    highlight: true,
                    active: true,
                },
                end_prima: {
                    x: eventData.currentPoints.image.x,
                    y: eventData.currentPoints.image.y,
                    highlight: true,
                    active: true,
                },
                initialRotation: eventData.viewport.rotation,
                textBox: {
                    active: false,
                    hasMoved: false,
                    movesIndependently: false,
                    drawnIndependently: true,
                    allowedOutsideImage: true,
                    hasBoundingBox: true,
                },
            },
            algorithm: constants.OPERATOR,
            class: constants.commonDetections.UNKNOWN,
            confidence: 100,
            updatingDetection: false,
        };
    }
<<<<<<< HEAD
=======
}

/**
 *
 * @param {*} startHandle
 * @param {*} endHandle
 * @returns {{ left: number, top: number, width: number, height: number}}
 */

function _getRectangleImageCoordinates(startHandle, endHandle) {
    return {
        left: Math.min(startHandle.x, endHandle.x),
        top: Math.min(startHandle.y, endHandle.y),
        width: Math.abs(startHandle.x - endHandle.x),
        height: Math.abs(startHandle.y - endHandle.y),
    };
}

/**
 *
 * @param {*} context
 * @param {*} { className, score}
 * @param {*} [options={}]
 * @returns {string[]}
 */

// eslint-disable-next-line no-unused-vars
function _createTextBoxContent(context, { className, score }, options = {}) {
    const textLines = [];
    const classInfoString = `${className} - ${score}%`;
    textLines.push(classInfoString);
    return textLines;
}

/**
 *
 *
 * @param {*} startHandle
 * @param {*} endHandle
 * @returns {Array.<{x: number, y: number}>}
 */

// eslint-disable-next-line no-unused-vars
function _findTextBoxAnchorPoints(startHandle, endHandle) {
    const { left, top, width, height } = _getRectangleImageCoordinates(
        startHandle,
        endHandle
    );

    return [
        {
            // Top middle point of rectangle
            x: left + width / 2,
            y: top,
        },
        {
            // Left middle point of rectangle
            x: left,
            y: top + height / 2,
        },
        {
            // Bottom middle point of rectangle
            x: left + width / 2,
            y: top + height,
        },
        {
            // Right middle point of rectangle
            x: left + width,
            y: top + height / 2,
        },
    ];
>>>>>>> 277fe99d
}<|MERGE_RESOLUTION|>--- conflicted
+++ resolved
@@ -47,7 +47,6 @@
         const endCanvas = cornerstone.pixelToCanvas(element, data.handles.end);
         const rect = [startCanvas.x, startCanvas.y, endCanvas.x, endCanvas.y];
         return Utils.pointInRect(coords, rect);
-<<<<<<< HEAD
     }
 
     // Method that overrides the original abstract method in the cornerstone-tools library
@@ -61,8 +60,6 @@
                 interactionType
             );
         }
-=======
->>>>>>> 277fe99d
     }
 
     // Method that overrides the original abstract method in the cornerstone-tools library
@@ -114,8 +111,6 @@
                     rectOptions.lineDash = lineDash;
                 }
                 rectOptions.lineWidth = lineWidth;
-<<<<<<< HEAD
-=======
 
                 // Draw bounding box
                 if (
@@ -143,34 +138,6 @@
                         'pixel'
                     );
                 }
->>>>>>> 277fe99d
-
-                // Draw bounding box
-                if (
-                    this.options.cornerstoneMode ===
-                    constants.cornerstoneMode.EDITION
-                ) {
-                    data.handles = Utils.recalculateRectangle(data.handles);
-                    draw4CornerRect(
-                        context,
-                        element,
-                        data.handles.start,
-                        data.handles.end,
-                        data.handles.start_prima,
-                        data.handles.end_prima,
-                        rectOptions,
-                        'pixel'
-                    );
-                } else {
-                    drawRect(
-                        context,
-                        element,
-                        data.handles.start,
-                        data.handles.end,
-                        rectOptions,
-                        'pixel'
-                    );
-                }
                 // Draw handles
                 if (
                     this.options.editionMode ==
@@ -185,14 +152,10 @@
                     );
                 }
                 // Label Rendering
-<<<<<<< HEAD
                 if (
                     this.options.editionMode == constants.editionMode.NO_TOOL &&
                     data.updatingDetection === true
                 ) {
-=======
-                if (data.updatingDetection === true) {
->>>>>>> 277fe99d
                     if (
                         !data.handles.start.moving &&
                         !data.handles.end.moving
@@ -322,8 +285,6 @@
             updatingDetection: false,
         };
     }
-<<<<<<< HEAD
-=======
 }
 
 /**
@@ -395,5 +356,4 @@
             y: top + height / 2,
         },
     ];
->>>>>>> 277fe99d
 }