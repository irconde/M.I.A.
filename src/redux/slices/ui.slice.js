import { createSlice } from '@reduxjs/toolkit';
import * as constants from '../../utils/enums/Constants';

const initialState = {
    annotationContextPosition: {
        top: 0,
        left: 0,
    },
    annotationContextVisible: false,
    cornerstoneMode: constants.cornerstoneMode.SELECTION,
    annotationMode: constants.annotationMode.NO_TOOL,
    editionMode: constants.editionMode.NO_TOOL,
    colorPickerVisible: false,
    editLabelVisibility: false,
    inputLabel: '',
    zoomLevel: 0,
<<<<<<< HEAD
    isLazyMenuCollapsed: false,
    currentFileName: '',
=======
    sideMenuVisible: true,
    lazyImageMenuVisible: false,
    fabVisible: true,
>>>>>>> 26911240
};

const uiSlice = createSlice({
    name: 'ui',
    initialState,
    reducers: {
        toggleSideMenu: (state, action) => {
            state.sideMenuVisible = !state.sideMenuVisible;
        },
        toggleLazySideMenu: (state, action) => {
            state.isLazyMenuCollapsed = !state.isLazyMenuCollapsed;
        },
        updateAnnotationContextPosition: (state, action) => {
            const { top, left } = action.payload;
            state.annotationContextPosition.top = top;
            state.annotationContextPosition.left = left;
            state.annotationContextVisible = top !== 0 && left !== 0;
        },
        updateAnnotationContextVisibility: (state, action) => {
            state.annotationContextVisible = action.payload;
        },
        updateColorPickerVisibility: (state, action) => {
            state.colorPickerVisible = action.payload;
        },
        updateZoomLevel: (state, action) => {
            state.zoomLevel = action.payload;
        },
        updateEditLabelVisibility: (state, action) => {
            state.editLabelVisibility = action.payload;
        },
        setInputLabel: (state, action) => {
            state.inputLabel = action.payload;
        },
        clearAnnotationWidgets: (state, action) => {
            state.annotationContextPosition.top = 0;
            state.annotationContextPosition.left = 0;
            state.annotationContextVisible = false;
            state.editLabelVisibility = false;
            state.colorPickerVisible = false;
            state.editionMode = constants.editionMode.NO_TOOL;
        },
        updateCornerstoneMode: (state, action) => {
            state.cornerstoneMode = action.payload;
        },
        updateAnnotationMode: (state, action) => {
            state.annotationMode = action.payload;
        },
        updateEditionMode: (state, action) => {
            state.editionMode = action.payload;
        },
        updateCurrFileName: (state, action) => {
            state.currentFileName = action.payload;
        },
    },
});

export const {
    toggleSideMenu,
    toggleLazySideMenu,
    updateAnnotationContextPosition,
    updateZoomLevel,
    updateColorPickerVisibility,
    updateAnnotationContextVisibility,
    updateEditLabelVisibility,
    setInputLabel,
    clearAnnotationWidgets,
    updateEditionMode,
<<<<<<< HEAD
    updateCurrFileName,
} = uiSlice.actions;

export const getCollapsedSideMenu = (state) => state.ui.collapsedSideMenu;
export const getIsLazyMenuCollapsed = (state) => state.ui.isLazyMenuCollapsed;
=======
    updateCornerstoneMode,
    updateAnnotationMode,
} = uiSlice.actions;

>>>>>>> 26911240
export const getAnnotationContextPosition = (state) =>
    state.ui.annotationContextPosition;
export const getAnnotationContextVisible = (state) =>
    state.ui.annotationContextVisible;
export const getCornerstoneMode = (state) => state.ui.cornerstoneMode;
export const getAnnotationMode = (state) => state.ui.annotationMode;
export const getEditionMode = (state) => state.ui.editionMode;
export const getColorPickerVisible = (state) => state.ui.colorPickerVisible;
export const getEditLabelVisible = (state) => state.ui.editLabelVisibility;
export const getZoomLevel = (state) => state.ui.zoomLevel;
export const getInputLabel = (state) => state.ui.inputLabel;
<<<<<<< HEAD
export const getCurrFileName = (state) => state.ui.currentFileName;

=======
export const getSideMenuVisible = (state) => state.ui.sideMenuVisible;
export const getLazyImageMenuVisible = (state) => state.ui.lazyImageMenuVisible;
export const getIsFABVisible = (state) => state.ui.fabVisible;
>>>>>>> 26911240
export default uiSlice.reducer;<|MERGE_RESOLUTION|>--- conflicted
+++ resolved
@@ -14,14 +14,10 @@
     editLabelVisibility: false,
     inputLabel: '',
     zoomLevel: 0,
-<<<<<<< HEAD
-    isLazyMenuCollapsed: false,
     currentFileName: '',
-=======
     sideMenuVisible: true,
     lazyImageMenuVisible: false,
     fabVisible: true,
->>>>>>> 26911240
 };
 
 const uiSlice = createSlice({
@@ -32,7 +28,7 @@
             state.sideMenuVisible = !state.sideMenuVisible;
         },
         toggleLazySideMenu: (state, action) => {
-            state.isLazyMenuCollapsed = !state.isLazyMenuCollapsed;
+            state.lazyImageMenuVisible = !state.lazyImageMenuVisible;
         },
         updateAnnotationContextPosition: (state, action) => {
             const { top, left } = action.payload;
@@ -89,18 +85,11 @@
     setInputLabel,
     clearAnnotationWidgets,
     updateEditionMode,
-<<<<<<< HEAD
+    updateCornerstoneMode,
+    updateAnnotationMode,
     updateCurrFileName,
 } = uiSlice.actions;
 
-export const getCollapsedSideMenu = (state) => state.ui.collapsedSideMenu;
-export const getIsLazyMenuCollapsed = (state) => state.ui.isLazyMenuCollapsed;
-=======
-    updateCornerstoneMode,
-    updateAnnotationMode,
-} = uiSlice.actions;
-
->>>>>>> 26911240
 export const getAnnotationContextPosition = (state) =>
     state.ui.annotationContextPosition;
 export const getAnnotationContextVisible = (state) =>
@@ -112,12 +101,9 @@
 export const getEditLabelVisible = (state) => state.ui.editLabelVisibility;
 export const getZoomLevel = (state) => state.ui.zoomLevel;
 export const getInputLabel = (state) => state.ui.inputLabel;
-<<<<<<< HEAD
 export const getCurrFileName = (state) => state.ui.currentFileName;
 
-=======
 export const getSideMenuVisible = (state) => state.ui.sideMenuVisible;
 export const getLazyImageMenuVisible = (state) => state.ui.lazyImageMenuVisible;
 export const getIsFABVisible = (state) => state.ui.fabVisible;
->>>>>>> 26911240
 export default uiSlice.reducer;