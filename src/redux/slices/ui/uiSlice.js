--- conflicted
+++ resolved
@@ -46,10 +46,6 @@
     initialState,
     reducers: {
         /**
-<<<<<<< HEAD
-         * Toggles the visibility of the side menu
-         *
-=======
          * Sets wether the Electron process is generating thumbnails or not
          * @param {State} state
          * @param {{payload: Boolean}} action
@@ -58,8 +54,8 @@
             state.generatingThumbnails = action.payload;
         },
         /**
-         * toggleCollapsedSideMenu
->>>>>>> f66a43e3
+         * Toggles the visibility of the side menu
+         *
          * @param {State} state - Store state information automatically passed in via dispatch/mapDispatchToProps.
          * @param {CornerstoneObject?} action.payload - Can contain cornerstone object if local file is currently open
          */
