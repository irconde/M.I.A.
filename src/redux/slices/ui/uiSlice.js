--- conflicted
+++ resolved
@@ -55,10 +55,6 @@
         },
         /**
          * Toggles the visibility of the side menu
-<<<<<<< HEAD
-         *
-=======
->>>>>>> d6928c64
          * @param {State} state - Store state information automatically passed in via dispatch/mapDispatchToProps.
          * @param {CornerstoneObject?} action.payload - Can contain cornerstone object if local file is currently open
          */
@@ -158,11 +154,7 @@
         },
 
         /**
-<<<<<<< HEAD
-         * For when a user exits edition mode. Sets the UI elements for edition mode to null and to not display the detection context widget.
-=======
          * Sets the UI elements for edition mode to null and to not display the detection context widget.
->>>>>>> d6928c64
          *
          * @param {State} state - Store state information automatically passed in via dispatch/mapDispatchToProps.
          */
@@ -214,11 +206,7 @@
         },
 
         /**
-<<<<<<< HEAD
-         * For when a user selects an label from the detection context widget. Will set the UI elements edition mode to be Label, the detection context to not be visible, the edit label width, and its position.
-=======
          * Sets the UI elements edition mode to be Label, the detection context to not be visible, the edit label width, and its position.
->>>>>>> d6928c64
          *
          * @param {State} state - Store state information automatically passed in via dispatch/mapDispatchToProps.
          * @param {number} width - Destructured from action.payload -- Width of label
@@ -286,11 +274,7 @@
         },
 
         /**
-<<<<<<< HEAD
-         * For when the UI recalculates the zoom level for the cornerstone viewports.
-=======
          * Updates the zoom level for the cornerstone viewports.
->>>>>>> d6928c64
          *
          * @param {State} state - Store state information automatically passed in via dispatch/mapDispatchToProps.
          * @param {number} zoomLevelTop - Destructured from action.payload -- Zoom level of top viewport
@@ -320,17 +304,10 @@
             state.zoomLevelSide = action.payload;
         },
         /**
-<<<<<<< HEAD
-         * Update function for onDragEnd function, updating new detection edit label width/position and new context menu position
-         *
-         * @param {State} state - Store state information automatically passed in via dispatch/mapDispatchToProps.
-         * @param {Number} detectionLabelEditWidth - Destructured from action.payload -- Width of detection edit label
-=======
          * Updates new detection edit label width/position and new context menu position in response to onDragEnd event
          *
          * @param {State} state - Store state information automatically passed in via dispatch/mapDispatchToProps.
          * @param {number} detectionLabelEditWidth - Destructured from action.payload -- Width of detection edit label
->>>>>>> d6928c64
          * @param {{top: number, left: number}} detectionLabelEditPosition - Destructured from action.payload -- Postion object of detetion edit label position
          * @param {{x: number, y: number}} contextMenuPos - Destructured from action.payload -- Position object determining position of context menu
          */
@@ -362,11 +339,7 @@
         },
 
         /**
-<<<<<<< HEAD
-         * Occurs when the UI receives a new Ora DICOS file from the file server. Sets the UI elements for single viewport, the received time, and that we have received a file flag.
-=======
          * Updates the UI when the UI receives a new Ora DICOS file from the file server
->>>>>>> d6928c64
          *
          * @param {State} state - Store state information automatically passed in via dispatch/mapDispatchToProps.
          * @param {boolean} singleViewport - Destructured from action.payload -- boolean value for single viewport, true if single viewport
@@ -380,14 +353,7 @@
         },
 
         /**
-<<<<<<< HEAD
-         * This resets UI elements related to selecting a detection.
-         * It will set the FAB to be visible, reset the cornerstone mode to selection,
-         * set display selected bounding box to false, the edition mode to null, the
-         * detection context to not be visible and reset its position.
-=======
          * Resets UI elements involved in selecting a detection.
->>>>>>> d6928c64
          *
          * @param {State} state - Store state information automatically passed in via dispatch/mapDispatchToProps.
          */
@@ -402,15 +368,8 @@
             state.detectionContextPosition.left = 0;
         },
         /**
-<<<<<<< HEAD
-         * This resets UI elements related to when the user mouse leaves the window and there are now files in the queue.
-         * It will set the FAB to NOT be visible, reset the cornerstone mode to selection,
-         * set display selected bounding box to false, the edition mode to null, the
-         * detection context to not be visible and reset its position.
-=======
          * Resets UI elements when the user mouse leaves the window and there are no files in the queue.
          *
->>>>>>> d6928c64
          * @param {State} state - Store state information automatically passed in via dispatch/mapDispatchToProps.
          */
         onMouseLeaveNoFilesUpdate: (state) => {
@@ -422,14 +381,7 @@
             state.detectionContextPosition.left = 0;
         },
         /**
-<<<<<<< HEAD
-         * This sets UI elements related to selecting a detection. It will set the
-         * FAB to not be visible, the cornerstone mode to edition, display the selected
-         * bounding box to true, the edition mode to null and the detection context widget
-         * to display.
-=======
          * Updates the UI when a detection is updated.
->>>>>>> d6928c64
          *
          * @param {State} state - Store state information automatically passed in via dispatch/mapDispatchToProps.
          */
@@ -455,13 +407,7 @@
             state.isFABVisible = true;
         },
         /**
-<<<<<<< HEAD
-         * For when a user deletes a detection. Will set the UI elements for FAB to be visible,
-         * the cornerstone mode to selection, to not display the selected bounding box, the
-         * detection context to not be visible and drawing bounding box to false.
-=======
          * Updates the UI when a detection is deleted.
->>>>>>> d6928c64
          *
          * @param {State} state - Store state information automatically passed in via dispatch/mapDispatchToProps.
          */
@@ -488,27 +434,16 @@
             state.studyType = studyType;
         },
         /**
-<<<<<<< HEAD
-         * Set boolean value determining whether or not to display the settings component.
-         *
-         * @param {State} state - Store state information automatically passed in via dispatch/mapDispatchToProps.
-         * @param {Boolean} action.payload - Boolean value determining whether or not to display the settings component.
-=======
          * Sets boolean value determining whether display the settings component.
          *
          * @param {State} state - Store state information automatically passed in via dispatch/mapDispatchToProps.
          * @param {boolean} action.payload - Boolean value determining whether display the settings component.
->>>>>>> d6928c64
          */
         setDisplaySettings: (state, action) => {
             state.displaySettings = action.payload;
         },
         /**
-<<<<<<< HEAD
-         * Set boolean value determining whether or not to display the settings modal window.
-=======
          * Set boolean value determining whether display the settings modal window.
->>>>>>> d6928c64
          *
          * @param {State} state - Store state information automatically passed in via dispatch/mapDispatchToProps.
          * @param {boolean} action.payload - Boolean value determining whether display the settings modal window.
@@ -526,11 +461,7 @@
             state.receiveTime = action.payload;
         },
         /**
-<<<<<<< HEAD
-         * Toggles the color picker visible boolean
-=======
          * Toggles the color picker's visibility
->>>>>>> d6928c64
          *
          * @param {State} state - Store state information automatically passed in via dispatch/mapDispatchToProps.
          */
@@ -538,11 +469,7 @@
             state.colorPickerVisible = !state.colorPickerVisible;
         },
         /**
-<<<<<<< HEAD
-         * Determines wether the App is working with a local file or remote file
-=======
          * Determines whether the App is working with a local file or remote file
->>>>>>> d6928c64
          *
          * @param {State} state - Store state information automatically passed in via dispatch/mapDispatchToProps.
          * @param {Boolean} action.payload - True if we have a local file open, false if not, whether remote or not.
@@ -551,11 +478,7 @@
             state.localFileOpen = action.payload;
         },
         /**
-<<<<<<< HEAD
-         * Determines wether the App is working with a local file or remote file
-=======
          * Determines whether the App is working with a local file or remote file
->>>>>>> d6928c64
          *
          * @param {State} state - Store state information automatically passed in via dispatch/mapDispatchToProps.
          * @param {String} action.payload - Format of currently processed file
@@ -564,11 +487,7 @@
             state.currentFileFormat = action.payload;
         },
         /**
-<<<<<<< HEAD
-         * Update scroll flag to reset to true before waiting 1000ms and resetting to false
-=======
          * Enables scrolling temporarily (1000ms)
->>>>>>> d6928c64
          *
          * @param {State} state - Store state information automatically passed in via dispatch/mapDispatchToProps.
          */
@@ -579,47 +498,6 @@
 });
 
 /**
-<<<<<<< HEAD
- * Returns the current input value
- *
- * @param {State} state Passed in via useSelector/mapStateToProps
- * @returns {String} Returns the current input value
- */
-export const getInputLabel = (state) => state.ui.inputLabel;
-/**
- * Returns whether the FAB is visible
- *
- * @param {State} state Passed in via useSelector/mapStateToProps
- * @returns {Boolean} Returns whether the FAB is visible
- */
-export const getIsFabVisible = (state) => state.ui.isFABVisible;
-/**
- * Returns whether the display settings component is visible
- *
- * @param {State} state Passed in via useSelector/mapStateToProps
- * @returns {Boolean} Returns whether the display settings component is visible
- */
-export const getDisplaySettings = (state) => state.ui.displaySettings;
-/**
- * Returns the current cornerstone mode
- *
- * @param {State} state Passed in via useSelector/mapStateToProps
- * @returns {constants.cornerstoneMode} Returns the current cornerstone mode
- */
-export const getCornerstoneMode = (state) => state.ui.cornerstoneMode;
-/**
- * Returns the constant for the current edition mode.
- *
- * @param {State} state Passed in via useSelector
- * @returns {constants.editionMode} The constant for the current edition mode.
- */
-export const getEditionMode = (state) => state.ui.editionMode;
-/**
- * Returns if we are displaying the detection context widget, if a detection is selected
- *
- * @param {State} state Passed in via useSelector
- * @returns {Boolean} Returns if we are displaying the detection context widget, if a detection is selected
-=======
  * Provides the current detection label
  *
  * @param {State} state - Passed in via useSelector/mapStateToProps
@@ -659,127 +537,70 @@
  *
  * @param {State} state - Passed in via useSelector
  * @returns {boolean} - Value displaying the detection context widget, if a detection is selected
->>>>>>> d6928c64
  */
 export const getIsDetectionContextVisible = (state) =>
     state.ui.isDetectionContextVisible;
 /**
-<<<<<<< HEAD
- * Returns object containing the position in terms of top, and left values of detection context menu
- *
- * @param {State} state Passed in via useSelector
- * @returns {{top: number, left: number}} Object containing the position in terms of top, and left values
-=======
  * Provides the location of detection context menu
  *
  * @param {State} state - Passed in via useSelector
  * @returns {{top: number, left: number}} - Object containing the position in terms of top, and left values
->>>>>>> d6928c64
  */
 export const getDetectionContextPosition = (state) =>
     state.ui.detectionContextPosition;
 /**
-<<<<<<< HEAD
- * Returns how large the detection label edition should be in width
- *
- * @param {State} state Passed in via useSelector/mapStateToProps
- * @returns {Number} Returns how large the detection label edition should be in width
-=======
  * Provides the length of the text box for editing the detection label
  *
  * @param {State} state - Passed in via useSelector/mapStateToProps
  * @returns {number} - Number of characters in the text box for editing the detection label
->>>>>>> d6928c64
  */
 export const getDetectionLabelEditWidth = (state) =>
     state.ui.detectionLabelEditWidth;
 /**
-<<<<<<< HEAD
- * Returns the font string of the detection label edition
- *
- * @param {State} state Passed in via useSelector/mapStateToProps
- * @returns {String} Returns the font string of the detection label edition
-=======
  * Indicates the font string used for the text box for editing the detection label
  *
  * @param {State} state - Passed in via useSelector/mapStateToProps
  * @returns {String} - Font string of the detection label edition
->>>>>>> d6928c64
  */
 export const getDetectionLabelEditFont = (state) =>
     state.ui.detectionLabelEditFont;
 /**
-<<<<<<< HEAD
- * Returns the viewport of the detection label edition
- *
- * @param {State} state Passed in via useSelector/mapStateToProps
- * @returns {String} Returns the viewport of the detection label edition
-=======
  * Provides the viewport of the text box for editing the detection label
  *
  * @param {State} state - Passed in via useSelector/mapStateToProps
  * @returns {String} - Viewport that holds the text box for editing the detection label
->>>>>>> d6928c64
  */
 export const getDetectionLabelEditViewport = (state) =>
     state.ui.detectionLabelEditViewport;
 /**
-<<<<<<< HEAD
- * Returns an object with top and left values for the position of the edit label widget.
- *
- * @param {State} state Passed in via useSelector/mapStateToProps
- * @returns {Object} Returns an object with top and left values for the position of the edit label widget.
-=======
  * Provides the location of the edit label widget.
  *
  * @param {State} state - Passed in via useSelector/mapStateToProps
  * @returns {Object} - Top and left values for the location of the edit label widget.
->>>>>>> d6928c64
  */
 export const getDetectionLabelEditPosition = (state) =>
     state.ui.detectionLabelEditPosition;
 /**
-<<<<<<< HEAD
- * Returns the calculated zoom for cornerstone for the top(or left) view.
- *
- * @param {State} state Passed in via useSelector/mapStateToProps
- * @returns {Number} The calculated zoom for cornerstone for the top(or left) view.
-=======
  * Provides the calculated zoom for the top view.
  *
  * @param {State} state - Passed in via useSelector/mapStateToProps
  * @returns {number} - The calculated zoom for the top view.
->>>>>>> d6928c64
  */
 export const getZoomLevelTop = (state) => state.ui.zoomLevelTop;
 
 /**
-<<<<<<< HEAD
- * Returns the calculated zoom for cornerstone for the side(or right) view.
- *
- * @param {State} state Passed in via useSelector/mapStateToProps
- * @returns {Number} The calculated zoom for cornerstone for the side(or right) view.
-=======
  * Provides the calculated zoom for the side view.
  *
  * @param {State} state - Passed in via useSelector/mapStateToProps
  * @returns {number} - The calculated zoom for the side view.
->>>>>>> d6928c64
  */
 export const getZoomLevelSide = (state) => state.ui.zoomLevelSide;
 
 /**
-<<<<<<< HEAD
- * Returns the calculated zoom for cornerstone for both views.
- *
- * @param {State} state Passed in via useSelector/mapStateToProps
- * @returns {{zoomLevelTop: number, zoomLevelSide: number}} The calculated zoom for cornerstone for the side(or right) view.
-=======
  * Provides the calculated zoom for the top and the side views.
  *
  * @param {State} state - Passed in via useSelector/mapStateToProps
  * @returns {{zoomLevelTop: number, zoomLevelSide: number}} - The calculated zoom for cornerstone for the top and side views.
->>>>>>> d6928c64
  */
 export const getZoomLevels = (state) => {
     return {
@@ -789,92 +610,50 @@
 };
 
 /**
-<<<<<<< HEAD
- * Returns the detector type string.
- *
- * @param {State} state Passed in via useSelector/mapStateToProps
- * @returns {String} The detector type string.
-=======
  * Indicates the detector type.
  *
  * @param {State} state - Passed in via useSelector/mapStateToProps
  * @returns {String} - Detector type
->>>>>>> d6928c64
  */
 export const getDetectorType = (state) => state.ui.detectorType;
 
 /**
-<<<<<<< HEAD
- * Returns the detector config type string.
- *
- * @param {State} state Passed in via useSelector/mapStateToProps
- * @returns {String} The detector config type string.
-=======
  * Indicates the detector config type.
  *
  * @param {State} state - Passed in via useSelector/mapStateToProps
  * @returns {String} - Detector config type
->>>>>>> d6928c64
  */
 export const getDetectorConfigType = (state) => state.ui.detectorConfigType;
 
 /**
-<<<<<<< HEAD
- * Returns the series type string.
- *
- * @param {State} state Passed in via useSelector/mapStateToProps
- * @returns {String} The series type string.
-=======
  * Indicates the series type.
  *
  * @param {State} state - Passed in via useSelector/mapStateToProps
  * @returns {String} - Series type
->>>>>>> d6928c64
  */
 export const getSeriesType = (state) => state.ui.seriesType;
 
 /**
-<<<<<<< HEAD
- * Returns the study type string.
- *
- * @param {State} state Passed in via useSelector/mapStateToProps
- * @returns {String} The study type string.
-=======
  * Indicates the study type.
  *
  * @param {State} state - Passed in via useSelector/mapStateToProps
  * @returns {String} - Study type
->>>>>>> d6928c64
  */
 export const getStudyType = (state) => state.ui.studyType;
 
 /**
-<<<<<<< HEAD
- * Returns the boolean whether settings is visible.
- *
- * @param {State} state Passed in via useSelector/mapStateToProps
- * @returns {String} The boolean whether settings is visible.
-=======
  * Indicates whether settings are visible.
  *
  * @param {State} state - Passed in via useSelector/mapStateToProps
  * @returns {String} - True when settings are visible; false otherwise
->>>>>>> d6928c64
  */
 export const getSettingsVisibility = (state) => state.ui.isSettingsVisible;
 
 /**
-<<<<<<< HEAD
- * Returns an object containing the configuration info.
- *
- * @param {State} state Passed in via useSelector/mapStateToProps
- * @returns {{detectorType: string, detectorConfigType: string, seriesType: string, studyType: string}} An object containing the configuration info.
-=======
  * Provides the configuration info.
  *
  * @param {State} state - Passed in via useSelector/mapStateToProps
  * @returns {{detectorType: string, detectorConfigType: string, seriesType: string, studyType: string}} - Configuration info
->>>>>>> d6928c64
  */
 export const getConfigInfo = (state) => {
     const configInfo = {
@@ -887,50 +666,27 @@
 };
 
 /**
-<<<<<<< HEAD
- * Returns whether the UI should display a single viewport or multiple viewports
- *
- * @param {State} state Passed in via useSelector/mapStateToProps
- * @returns {Boolean} Returns whether the UI should display a single viewport or multiple viewports
-=======
  * Indicates whether the UI should display a single viewport
  *
  * @param {State} state - Passed in via useSelector/mapStateToProps
  * @returns {boolean} - True if the UI should display a single viewport; false otherwise
->>>>>>> d6928c64
  */
 export const getSingleViewport = (state) => state.ui.singleViewport;
 
 /**
-<<<<<<< HEAD
- * Returns whether the UI should display the edit label widget
- *
- * @param {State} state Passed in via useSelector/mapStateToProps
- * @returns {Boolean} Returns whether the UI should display the edit label widget
-=======
  * Indicates whether the UI should display the edit label widget
  *
  * @param {State} state - Passed in via useSelector/mapStateToProps
  * @returns {boolean} - True if the UI should display the edit label widget; false otherwise
->>>>>>> d6928c64
  */
 export const getIsEditLabelWidgetVisible = (state) =>
     state.ui.isEditLabelWidgetVisible;
 
 /**
-<<<<<<< HEAD
- * Returns several items from the uiSlice in an object that are
- * zoomSide, zoomTop, detectionLabelEditViewport, detectionLabelEditPosition
- * detectionLabelEditWidth, detectionLabelEditFont, and isEditLabelWidgetVisible
- *
- * @param {State} state Passed in via useSelector/mapStateToProps
- * @returns {{zoomSide: number, zoomTop: number, viewport: constants.viewport, position: {x: number, y: number}, width: number, font: string, isVisible: boolean}} Returns several items from the uiSlice in an object
-=======
  * Provides detection context info
  *
  * @param {State} state - Passed in via useSelector/mapStateToProps
  * @returns {{zoomSide: number, zoomTop: number, viewport: constants.viewport, position: {x: number, y: number}, width: number, font: string, isVisible: boolean}} -  Context info - Items from the uiSlice in an object
->>>>>>> d6928c64
  */
 export const getDetectionContextInfo = (state) => {
     return {
@@ -945,32 +701,18 @@
 };
 
 /**
-<<<<<<< HEAD
- * Returns the collapsedSideMenu boolean
- *
- * @param {State} state Passed in via useSelector/mapStateToProps
- * @returns {Boolean} The collapsedSideMenu boolean
-=======
  * Indicates whether the right side menu is collapsed
  *
  * @param {State} state - Passed in via useSelector/mapStateToProps
  * @returns {boolean} - True if the right side menu is collapsed; false otherwise
->>>>>>> d6928c64
  */
 export const getCollapsedSideMenu = (state) => state.ui.collapsedSideMenu;
 
 /**
-<<<<<<< HEAD
- * Returns the collapsedLazyMenu boolean
- *
- * @param {State} state Passed in via useSelector/mapStateToProps
- * @returns {Boolean} The collapsedLazyMenu boolean
-=======
  * Indicates whether the left side menu is collapsed
  *
  * @param {State} state - Passed in via useSelector/mapStateToProps
  * @returns {boolean} - True if the left side menu is collapsed; false otherwise
->>>>>>> d6928c64
  */
 export const getCollapsedLazyMenu = (state) => state.ui.collapsedLazyMenu;
 
@@ -983,75 +725,42 @@
 export const getReceivedTime = (state) => state.ui.receiveTime;
 
 /**
-<<<<<<< HEAD
- * Returns the colorPickerVisible boolean
- *
- * @param {State} state Passed in via useSelector/mapStateToProps
- * @returns {Boolean} The colorPickerVisible boolean
-=======
  * Indicates whether the color picker is visible
  *
  * @param {State} state - Passed in via useSelector/mapStateToProps
  * @returns {boolean} - True if the color picker is visible; false otherwise
->>>>>>> d6928c64
  */
 export const getColorPickerVisible = (state) => state.ui.colorPickerVisible;
 
 /**
-<<<<<<< HEAD
- * Returns the number of files in queue
- *
- * @param {State} state Passed in via useSelector/mapStateToProps
- * @returns {number} The number of files in queue
-=======
  * Provides the number of files in queue
  *
  * @param {State} state - Passed in via useSelector/mapStateToProps
  * @returns {number} - Number of files in queue
->>>>>>> d6928c64
  */
 export const getNumberOfFiles = (state) => state.ui.numberOfFiles;
 
 /**
  * Returns the localFileOpen boolean
  *
-<<<<<<< HEAD
- * @param {State} state Passed in via useSelector/mapStateToProps
- * @returns {Boolean} The localFileOpen boolean
-=======
  * @param {State} state - Passed in via useSelector/mapStateToProps
  * @returns {boolean} - The localFileOpen boolean
->>>>>>> d6928c64
  */
 export const getLocalFileOpen = (state) => state.ui.localFileOpen;
 
 /**
-<<<<<<< HEAD
- * Returns the current file format
- *
- * @param {State} state Passed in via useSelector/mapStateToProps
- * @returns {string} The current file format
-=======
  * Indicates the current file format
  *
  * @param {State} state - Passed in via useSelector/mapStateToProps
  * @returns {string} - The current file format
->>>>>>> d6928c64
  */
 export const getCurrentFileFormat = (state) => state.ui.currentFileFormat;
 
 /**
-<<<<<<< HEAD
- * Returns whether the scroll wheel has been fired recently
- *
- * @param {State} state Passed in via useSelector/mapStateToProps
- * @returns {Boolean} The recentScroll boolean determining if scroll wheel has been fired recently
-=======
  * Indicates whether the scroll wheel has been fired recently
  *
  * @param {State} state - Passed in via useSelector/mapStateToProps
  * @returns {boolean} - True if scroll wheel has been fired recently; false otherwise
->>>>>>> d6928c64
  */
 export const getRecentScroll = (state) => state.ui.recentScroll;
 export const getGeneratingThumbnails = (state) => state.ui.generatingThumbnails;
