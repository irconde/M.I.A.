// eslint-disable-next-line no-unused-vars
import { createSlice } from '@reduxjs/toolkit';

const serverSlice = createSlice({
    name: 'server',
    initialState: {
        numFilesInQueue: 0,
        isConnected: false,
        isUpload: false,
        isDownload: false,
        processingHost: null,
        currentProcessingFile: null,
    },
    reducers: {
        setConnected: (state, action) => {
            state.isConnected = action.payload;
        },
        setUpload: (state, action) => {
            state.isUpload = action.payload;
        },
        setDownload: (state, action) => {
            state.isDownload = action.payload;
        },
        setNumFilesInQueue: (state, action) => {
            state.numFilesInQueue = action.payload;
        },
        setProcessingHost: (state, action) => {
            state.processingHost = action.payload;
        },
        setCurrentProcessingFile: (state, action) => {
            state.currentProcessingFile = action.payload;
        },
    },
});

// Actions
export const {
    setConnected,
    setUpload,
    setDownload,
    setIsFileInQueue,
    setNumFilesInQueue,
    setProcessingHost,
    setCurrentProcessingFile,
} = serverSlice.actions;

// Selectors
/**
 * Returns an object with the connection info for if the App is downloading, uploading, and connection status
 *
<<<<<<< HEAD
 * @param {State} state Passed in via useSelector
 * @returns {boolean} isConnected -- True if server is connected
 * @returns {boolean} isUpload -- True if server is uploading
 * @returns {boolean} isDownload -- True if server is downloading
=======
 * @param {State} state - Passed in via useSelector
 * @returns {boolean} isConnected - True if server is connected. False otherwise
 * @returns {boolean} isUpload - True if server is uploading. False otherwise
 * @returns {boolean} isDownload - True if server is downloading. False otherwise
>>>>>>> d6928c64
 */
export const getConnectionInfo = (state) => {
    const { isConnected, isUpload, isDownload } = state.server;
    return { isConnected, isUpload, isDownload };
};

/**
<<<<<<< HEAD
 * Returns an the number of images in the file server queue
=======
 * Returns the number of images in the file server queue
>>>>>>> d6928c64
 *
 * @param {State} state - Passed in via useSelector
 * @returns {Number} - The number of images in the queue
 */
export const getNumFilesInQueue = (state) => state.server.numFilesInQueue;

/**
 * Returns the connection status to the command server
 *
 * @param {State} state - Passed in via useSelector
 * @returns {Boolean} - The connection status as a boolean where true is connected and false is not connected
 */
export const getConnected = (state) => state.server.isConnected;

/**
 * Returns the value representing if we are downloading an image from the command server
 *
 * @param {State} state - Passed in via useSelector
 * @returns {Boolean} - The download status as a boolean where true is downloading and false is not downloading
 */
export const getIsDownload = (state) => state.server.isDownload;

/**
 * Returns the value representing if we are uploading an image to the command server
 *
 * @param {State} state Passed in via useSelector
 * @returns {Boolean} The download status as a boolean where true is uploading and false is not uploading
 */
export const getIsUpload = (state) => state.server.isUpload;

/**
 * Returns the hostname of the file server the App is connected to
 *
 * @param {State} state - Passed in via useSelector
 * @returns {String} - The hostname of the file server the App is connected to
 */
export const getProcessingHost = (state) => state.server.processingHost;

/**
 * Returns the file name of the image the App is currently rendering/processing.
 *
 * @param {State} state - Passed in via useSelector
 * @returns {String} - The file name that is being rendered, processed and interacted with.
 */
export const getCurrentFile = (state) => state.server.currentProcessingFile;

/**
 * Returns the needed information for the TopBar widget in one call
 *
<<<<<<< HEAD
 * @param {State} state Passed in via useSelector
 * @returns {string} processingFile -- Name of currently processed file
 * @returns {string} connectedServer -- Name of server host
 * @returns {number} numberOfFiles -- Number of files in queue
 * @returns {boolean} isDownload -- True if server is downloading
 * @returns {boolean} isUpload -- True if server is uploading
 * @returns {boolean} isConnected -- True if server is connected
=======
 * @param {State} state - Passed in via useSelector
 * @returns {string} processingFile - Name of currently processed file
 * @returns {string} connectedServer - Name of server host
 * @returns {number} numberOfFiles - Number of files in queue
 * @returns {boolean} isDownload - True if server is downloading
 * @returns {boolean} isUpload - True if server is uploading
 * @returns {boolean} isConnected - True if server is connected
>>>>>>> d6928c64
 */
export const getTopBarInfo = (state) => {
    return {
        processingFile: state.server.currentProcessingFile,
        connectedServer: state.server.processingHost,
        numberOfFiles: state.server.numFilesInQueue,
        isDownload: state.server.isDownload,
        isUpload: state.server.isUpload,
        isConnected: state.server.isConnected,
    };
};

export default serverSlice.reducer;<|MERGE_RESOLUTION|>--- conflicted
+++ resolved
@@ -48,17 +48,10 @@
 /**
  * Returns an object with the connection info for if the App is downloading, uploading, and connection status
  *
-<<<<<<< HEAD
- * @param {State} state Passed in via useSelector
- * @returns {boolean} isConnected -- True if server is connected
- * @returns {boolean} isUpload -- True if server is uploading
- * @returns {boolean} isDownload -- True if server is downloading
-=======
  * @param {State} state - Passed in via useSelector
  * @returns {boolean} isConnected - True if server is connected. False otherwise
  * @returns {boolean} isUpload - True if server is uploading. False otherwise
  * @returns {boolean} isDownload - True if server is downloading. False otherwise
->>>>>>> d6928c64
  */
 export const getConnectionInfo = (state) => {
     const { isConnected, isUpload, isDownload } = state.server;
@@ -66,11 +59,7 @@
 };
 
 /**
-<<<<<<< HEAD
- * Returns an the number of images in the file server queue
-=======
  * Returns the number of images in the file server queue
->>>>>>> d6928c64
  *
  * @param {State} state - Passed in via useSelector
  * @returns {Number} - The number of images in the queue
@@ -120,15 +109,6 @@
 /**
  * Returns the needed information for the TopBar widget in one call
  *
-<<<<<<< HEAD
- * @param {State} state Passed in via useSelector
- * @returns {string} processingFile -- Name of currently processed file
- * @returns {string} connectedServer -- Name of server host
- * @returns {number} numberOfFiles -- Number of files in queue
- * @returns {boolean} isDownload -- True if server is downloading
- * @returns {boolean} isUpload -- True if server is uploading
- * @returns {boolean} isConnected -- True if server is connected
-=======
  * @param {State} state - Passed in via useSelector
  * @returns {string} processingFile - Name of currently processed file
  * @returns {string} connectedServer - Name of server host
@@ -136,7 +116,6 @@
  * @returns {boolean} isDownload - True if server is downloading
  * @returns {boolean} isUpload - True if server is uploading
  * @returns {boolean} isConnected - True if server is connected
->>>>>>> d6928c64
  */
 export const getTopBarInfo = (state) => {
     return {
