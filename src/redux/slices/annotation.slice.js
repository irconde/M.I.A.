--- conflicted
+++ resolved
@@ -217,15 +217,12 @@
     deletedAnnotationIds: [],
     maxAnnotationId: 1,
     imageId: 0,
-<<<<<<< HEAD
-    saveAsModalOpen: false,
-=======
     maxContrast: 0,
     maxBrightness: 0,
     contrast: 50,
     brightness: 50,
     inverted: false,
->>>>>>> e68a1d40
+    saveAsModalOpen: false,
 };
 
 const annotationSlice = createSlice({
@@ -705,9 +702,6 @@
     state.annotation.saveAnnotationsStatus;
 export const getIsAnyAnnotations = (state) =>
     state.annotation.annotations?.length > 0;
-<<<<<<< HEAD
-export const getIsSaveModalOpen = (state) => state.annotation.saveAsModalOpen;
-=======
 export const getHasAllAnnotationsDeleted = (state) =>
     state.annotation.annotations?.length === 0 &&
     state.annotation.hasAnnotationChanged === true;
@@ -721,6 +715,6 @@
 export const getImageBrightness = (state) => state.annotation.brightness;
 export const getImageContrast = (state) => state.annotation.contrast;
 export const getImageInversion = (state) => state.annotation.inverted;
->>>>>>> e68a1d40
+export const getIsSaveModalOpen = (state) => state.annotation.saveAsModalOpen;
 
 export default annotationSlice.reducer;