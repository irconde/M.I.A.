import { createSlice } from '@reduxjs/toolkit';
import * as constants from '../../../utils/Constants';
import randomColor from 'randomcolor';
import { v4 as uuidv4 } from 'uuid';
import Utils from '../../../utils/Utils';
import { Cookies } from 'react-cookie';

// interface Detection {
//     // Unique Identifier
//     uuid: string;
//     // Algorithm name - "Tiled 2.0", "OTAP" etc
//     algorithm: string;
//     // Apple, Orange, Banana, etc
//     className: string;
//     // A percentage value representing how confident that we have labeled the detection
//     // class name appropriately, IE we labeled it an Apple and we believe it to be an Apple by 86%
//     confidence: string;
//     // Wether the detection is selected and we can edit the detection
//     selected: boolean;
//     // If the detection is rendered in the Apps viewports
//     visible: boolean;
//     // What color to display the bounding box
//     color: string;
//     // Dictating what viewport the detection resides in, TOP or SIDE eg.
//     view: string;
//     // An array inside an array representing the polygon mask if there is one
//     polygonMask: number[[]];
//     // An array inside an array representing the binary mask if there is one
//     binaryMask: number[[]];
//     // The coordinates of the detection which are generally [x-start, y-start, x-end, y-end]
//     boundingBox: number[];
//     // Wether the detection is considered to valid. If a detection is not deleted before sending
//     // the file back to the image/command server, then is is considered to be validated.
//     validation: boolean;
//     // Decides what color should be displayed when rendering a detection
//     displayColor: string;
//     // Will be white if the detection is visible and gray if not visible
//     textColor: string;
// }

const myCookie = new Cookies();
const cookieData = myCookie.get('detections');
let missMatchedClassNames = [];
const storeCookieData = (classNames) => {
    myCookie.set('detections', classNames, {
        path: '/',
        maxAge: constants.COOKIE.TIME, // Current time is 3 hours
    });
};

if (cookieData !== undefined) {
    missMatchedClassNames = cookieData;
} else {
    storeCookieData(missMatchedClassNames);
}

const initialState = {
    detections: [],
    // Selection data
    /** @type string */
    selectedAlgorithm: '',
    /** @type Detection */
    selectedDetection: null,

    // As commented above
    /** @type Interface_Detection */
    detectionLabels: [],
    detectionChanged: false,
    missMatchedClassNames,
};

const detectionsSlice = createSlice({
    name: 'detections',
    initialState,
    reducers: {
        /**
         * Reset detection store to default values
         *
         * @param {State} state - Store state information automatically passed in via dispatch/mapDispatchToProps.
         */
        resetDetections: (state) => {
            state.selectedAlgorithm = '';
            state.selectedDetection = null;
            state.detections = [];
            state.detectionChanged = false;
        },

        /**
         * Adds detection object to store
         *
         * @param {State} state - Store state information automatically passed in via dispatch/mapDispatchToProps.
         * @param {string} algorithm - Destructured from action.payload -- algorithm's name
         * @param {string} className - Destructured from action.payload -- name of detection's class
         * @param {number} confidence - Destructured from action.payload -- confidence of detection
         * @param {constants.viewport} view - Destructured from action.payload -- Viewport of selected detection
         * @param {Array<number>} binaryMask - Destructured from action.payload -- Array of binary mask map
         * @param {Array<number>} polygonMask - Destructured from action.payload -- Array of polygon mask coordinates
         * @param {Array<number>} boundingBox - Destructured from action.payload -- Array of bounding box coordinates
         * @param {string} uuid - Destructured from action.payload -- String of uuid for detection
         */
        addDetection: (state, action) => {
            const {
                algorithm,
                className,
                confidence,
                view,
                binaryMask,
                polygonMask,
                boundingBox,
                uuid,
            } = action.payload;
            state.detections.push({
                algorithm,
                className,
                confidence,
                view,
                binaryMask,
                polygonMask,
                boundingBox,
                selected: false,
                visible: true,
                uuid,
                color: randomColor({
                    seed: className,
                    hue: 'random',
                    luminosity: 'bright',
                }),
                validation: null,
                textColor: 'white',
            });
            state.detections[state.detections.length - 1].detectionType =
                Utils.getDetectionType(
                    state.detections[state.detections.length - 1]
                );
            const foundIndex = state.missMatchedClassNames.findIndex(
                (el) => el.className === className
            );
            if (foundIndex !== -1) {
                state.detections[state.detections.length - 1].displayColor =
                    state.missMatchedClassNames[foundIndex].color;
                state.detections[state.detections.length - 1].color =
                    state.missMatchedClassNames[foundIndex].color;
            } else {
                state.detections[state.detections.length - 1].displayColor =
                    getDetectionColor(
                        state.detections[state.detections.length - 1]
                    );
            }
            if (state.detectionLabels.indexOf(className) === -1) {
                state.detectionLabels.push(className);
            }
            if (className === constants.commonDetections.UNKNOWN) {
                state.detectionChanged = true;
            }
        },

        /**
         * Adds multiple detection objects to store
         *
         * @param {State} state - Store state information automatically passed in via dispatch/mapDispatchToProps.
         * @param {Array<{algorithm: string, className: string, confidence: number, view: string, binaryMask: Array<number>, polygonMask: Array<number>, boundingBox: Array<number>, uuid: number}>} action Array of objects in action.payload containing detection object params.
         */
        addDetections: (state, action) => {
            action.payload.forEach((det) => {
                state.detections.push({
                    algorithm: det.algorithm,
                    className: det.className,
                    confidence: det.confidence,
                    view: det.view,
                    binaryMask: det.binaryMask,
                    polygonMask: det.polygonMask,
                    boundingBox: det.boundingBox,
                    selected: false,
                    visible: true,
                    uuid: uuidv4(),
                    color: randomColor({
                        seed: det.className,
                        hue: 'random',
                        luminosity: 'bright',
                    }),
                    validation: null,
                });
                if (state.detectionLabels.indexOf(det.className) === -1) {
                    state.detectionLabels.push(det.className);
                }
            });
        },

        /**
         * Clears selection data for all detections
         *
         * @param {State} state - Store state information automatically passed in via dispatch/mapDispatchToProps.
         */
        clearAllSelection: (state) => {
            state.detections.forEach((det) => {
                det.selected = false;
                if (det.visible) {
                    det.displayColor = det.color;
                    det.textColor = 'white';
                }
            });
            state.selectedDetection = null;
            state.selectedAlgorithm = '';
        },

        /**
         * Select a DetectionSet object
         *
         * @param {State} state - Store state information automatically passed in via dispatch/mapDispatchToProps.
<<<<<<< HEAD
         * @param {string} algorithm Destructured from action.payload -- algorithm's name
=======
         * @param {string} algorithm - Destructured from action.payload -- algorithm's name
>>>>>>> d6928c64
         */
        selectDetectionSet: (state, action) => {
            state.selectedDetection = null;
            state.selectedAlgorithm = action.payload;
            state.detections.forEach((det) => {
                if (det.algorithm === action.payload) {
                    det.selected = true;
                    const rgb = Utils.hexToRgb(
                        constants.detectionStyle.SELECTED_COLOR
                    );
                    det.displayColor = `rgba(${rgb.r}, ${rgb.g}, ${rgb.b}, 0.4)`;
                } else {
                    det.selected = false;
                    const rgb = Utils.hexToRgb(det.color);
                    det.displayColor = `rgba(${rgb.r}, ${rgb.g}, ${rgb.b}, 0.4)`;
                }
            });
        },

        /**
         * Resets the selected algorithm
         *
         * @param {State} state - Store state information automatically passed in via dispatch/mapDispatchToProps.
         */
        clearSelectedAlgorithm: (state) => {
            state.selectedAlgorithm = '';
        },

        /**
         * Selects a detection
         *
         * @param {State} state - Store state information automatically passed in via dispatch/mapDispatchToProps.
         * @param {string} uuid - Destructured from action.payload -- unique identifier for detection
         */
        selectDetection: (state, action) => {
            state.selectedAlgorithm = '';
            state.detections.forEach((det) => {
                if (det.uuid === action.payload) {
                    det.selected = true;
                    state.selectedDetection = det;
                } else {
                    det.selected = false;
                }
                if (det.visible)
                    det.displayColor = getDetectionColor(det, action.payload);
            });
        },

        /**
         * Update properties on a detection
         * Used for any action that is not selecting or deleting a detection
         *
         * @param {State} state - Store state information automatically passed in via dispatch/mapDispatchToProps.
         * @param {string} uuid Destructured from action.payload -- uuid of detection to update
<<<<<<< HEAD
         * @param {Detection} update: Destructured from action.payload -- contains any properties to update on the Detection
=======
         * @param {Detection} update - Destructured from action.payload -- contains any properties to update on the Detection
>>>>>>> d6928c64
         */
        updateDetection: (state, action) => {
            const { uuid, update } = action.payload;
            let detection = state.detections.find((det) => det.uuid === uuid);
            if (detection !== undefined) {
                for (let key in update) detection[key] = update[key];
                if (state.selectedDetection) {
                    if (state.selectedDetection.uuid === detection.uuid) {
                        state.selectedDetection = detection;
                        state.detectionChanged = true;
                    }
                }
            }
        },

        /**
         * Updates a Detection's class label.
         *
         * @param {State} state - Store state information automatically passed in via dispatch/mapDispatchToProps.
         * @param {string} uuid - Destructured from action.payload -- uuid for detection being updated
         * @param {string} className - Destructured from action.payload -- new label className for detection being updated
         */
        editDetectionLabel: (state, action) => {
            const { uuid, className } = action.payload;
            let detection = state.detections.find((det) => det.uuid === uuid);
            if (detection) {
                detection.className = className;
                detection.color = randomColor({
                    seed: className,
                    hue: 'random',
                    luminosity: 'bright',
                });
                state.detectionChanged = true;
                if (state.detectionLabels.indexOf(className) === -1) {
                    state.detectionLabels.push(className);
                }
                state.missMatchedClassNames.forEach((missMatched) => {
                    state.detections.forEach((det) => {
                        if (missMatched.className === det.className) {
                            det.color = missMatched.color;
                            if (det.uuid === state.selectedDetection.uuid) {
                                det.displayColor = missMatched.color;
                            }
                        }
                    });
                });
            }
        },

        /**
         * Deletes a detection.
         *
         * @param {State} state - Store state information automatically passed in via dispatch/mapDispatchToProps.
         * @param {string} uuid - Destructured from action.payload -- uuid for detection being deleted
         */
        deleteDetection: (state, action) => {
            state.detections = state.detections.filter((det) => {
                return det.uuid !== action.payload;
            });
            state.detectionChanged = true;
        },

        /**
         * Marks all DetectionSets as validated by the user
         *
         * @param {State} state - Store state information automatically passed in via dispatch/mapDispatchToProps.
         */
        validateDetections: (state) => {
            state.detections.forEach((det) => {
                det.validation = true;
                det.textColor = constants.detectionStyle.VALID_COLOR;
            });
        },

        /**
         * Update visibility on a DetectionSet
         *
         * @param {State} state - Store state information automatically passed in via dispatch/mapDispatchToProps.
         * @param {string} algorithm - Destructured from action.payload -- Name of algorithm for DetectionSet
         * @param {boolean} isVisible - Destructured from action.payload -- whether the DetectionSet is visible or not
         */
        updateDetectionSetVisibility: (state, action) => {
            const { algorithm, isVisible } = action.payload;
            state.detections.forEach((det) => {
                if (det.algorithm === algorithm) {
                    det.visible = isVisible;
                    if (isVisible === false) {
                        det.selected = false;
                        if (state.selectedAlgorithm === algorithm) {
                            state.selectedAlgorithm = '';
                        }
                    }
                }
                if (det.visible) {
                    det.textColor = 'white';
                    det.displayColor = det.color;
                } else {
                    det.textColor = 'gray';
                    det.displayColor = 'black';
                }
            });
        },

        /**
         * Update visibility on a Detection
         *
         * @param {State} state - Store state information automatically passed in via dispatch/mapDispatchToProps.
         * @param {string} uuid - Destructured from action.payload -- uuid of detection
         * @param {boolean} isVisible - Destructured from action.payload -- whether the DetectionSet is visible or not
         */
        updateDetectionVisibility: (state, action) => {
            state.detections.forEach((det) => {
                if (det.uuid === action.payload) {
                    det.visible = !det.visible;
                    if (det.visible === false) {
                        det.selected = false;
                        det.textColor = 'gray';
                        det.displayColor = 'black';
                    } else {
                        det.textColor = 'white';
                        det.displayColor = det.color;
                    }
                }
            });
        },

        /**
         * For when a color is picked, it tests if that color is in the array of miss matched class names. If it isn't, its name and corresponding color are added.
         *
         * @param {State} state - Store state information automatically passed in via dispatch/mapDispatchToProps.
         * @param {string} className - Destructured from action.payload -- class name of the detection
         * @param {string} color - Destructured from action.payload -- new color
         */
        addMissMatchedClassName: (state, action) => {
            const { className, color } = action.payload;
            const foundIndex = state.missMatchedClassNames.findIndex(
                (el) => el.className === className
            );
            if (foundIndex === -1) {
                state.missMatchedClassNames.push({ className, color });
            } else {
                state.missMatchedClassNames[foundIndex].color = color;
            }
            storeCookieData(state.missMatchedClassNames);
            state.missMatchedClassNames.forEach((missMatched) => {
                state.detections.forEach((det) => {
                    if (missMatched.className === det.className) {
                        det.color = missMatched.color;
                        if (det.uuid === state.selectedDetection.uuid) {
                            det.displayColor = missMatched.color;
                        }
                    }
                });
            });
            if (state.selectedDetection.className === className) {
                state.selectedDetection.color = color;
                state.selectedDetection.displayColor = color;
            }
        },
        /**
         * For when the color picker is closed, it will update all existing detections with the same name as the color selected from the color picker
         *
         * @param {State} state - Store state information automatically passed in via dispatch/mapDispatchToProps.
         */
        updateMissMatchedClassName: (state) => {
            state.missMatchedClassNames.forEach((missMatched) => {
                state.detections.forEach((det) => {
                    if (missMatched.className === det.className) {
                        det.color = missMatched.color;
                        if (det.uuid !== state.selectedDetection.uuid) {
                            det.displayColor = missMatched.color;
                        }
                    }
                });
            });
        },
    },
});

// Selectors Functions
// These functions do not modify the Redux store in any way, just gets data

/**
 * Gets all unique class names from each Detection in each DetectionSet.
 * Used to populate the label list component for editing Detection labels
 * @param {Object.<string, DetectionSet>} state - Redux Detections state
 * @returns {Array<string>} - array of all unique detection class names
 */
export const getDetectionLabels = (state) => state.detections.detectionLabels;

/**
 * Get all Detections for the top view, given a set of detections
 *
<<<<<<< HEAD
 * @param {Object.<string, DetectionSet>} state Redux Detections state
 * @returns {Array<Detection>} Detection objects found in the top viewport
=======
 * @param {Object.<string, DetectionSet>} state - Redux Detections state
 * @returns {Array<Detection>} - Detection objects found in the top viewport
>>>>>>> d6928c64
 */
export const getTopDetections = (detections) => {
    const topDetections = [];
    if (detections !== undefined) {
        detections.forEach((det) => {
            if (det.view === constants.viewport.TOP) {
                topDetections.push(det);
            }
        });
    }
    return topDetections;
};

/**
 * Get all Detections for the side view, given a set of detections
 *
<<<<<<< HEAD
 * @param {Object.<string, DetectionSet>} state Redux Detections state
 * @returns {Array<Detection>} Detection objects found in the side viewport
=======
 * @param {Object.<string, DetectionSet>} state - Redux Detections state
 * @returns {Array<Detection>} - Detection objects found in the side viewport
>>>>>>> d6928c64
 */
export const getSideDetections = (detections) => {
    const sideDetections = [];
    if (detections !== undefined) {
        detections.forEach((det) => {
            if (det.view === constants.viewport.SIDE) {
                sideDetections.push(det);
            }
        });
    }
    return sideDetections;
};

/**
 * Determines if the bounding box coordinates have changed from the passed in values to the stored ones
 *
 * @param {Array<Detection>} detections - Array of detection objects
 * @param {String} uuid - uuid identifier of detection you want to check
 * @param {Array<Number>} boundingBox - Bounding box coordinates of detection object
<<<<<<< HEAD
 * @returns {Boolean} True if detection coordinates have changed
=======
 * @returns {Boolean} - True if detection coordinates have changed. False otherwise
>>>>>>> d6928c64
 */
export const hasDetectionCoordinatesChanged = (
    detections,
    uuid,
    boundingBox,
    polygonMask
) => {
    const detection = detections.find((det) => det.uuid === uuid);
    if (detection) {
        let result = false;
        for (let i = 0; i < detection.boundingBox.length; i++) {
            if (detection.boundingBox[i] !== boundingBox[i]) {
                result = true;
                break;
            }
        }
        for (let j = 0; j < detection.polygonMask.length; j++) {
            if (
                detection.polygonMask[j].x !== polygonMask[j].x &&
                detection.polygonMask[j].y !== polygonMask[j].y
            ) {
                result = true;
                break;
            }
        }
        return result;
    }
};

/**
 * Sorts and organizes the detections into arrays based on algorithm name
 * Returns the array of detections by algorithm in an array.
 *
<<<<<<< HEAD
 * @param {Store} state Passed in via useSelector/mapDispatchToProps
 * @returns {Array<Array<Detection>>} Array containing arrays of each algorithm
=======
 * @param {Store} state - Passed in via useSelector/mapDispatchToProps
 * @returns {Array<Array<Detection>>} - Array containing arrays of each algorithm
>>>>>>> d6928c64
 */
export const getDetectionsByAlgorithm = (state) => {
    const sorted = state.detections.detections.slice().sort((a, b) => {
        if (a.algorithm < b.algorithm) {
            return -1;
        }
        if (a.algorithm > b.algorithm) {
            return 1;
        }
        return 0;
    });
    const response = [];
    let prepared = [];
    let priorAlgorithm = sorted.length > 0 ? sorted[0].algorithm : '';
    sorted.forEach((det) => {
        const currentAlgorithm = det.algorithm;
        if (priorAlgorithm === currentAlgorithm) {
            prepared.push(det);
        } else {
            response.push(prepared);
            prepared = [];
            prepared.push(det);
        }
        priorAlgorithm = currentAlgorithm;
    });
    if (prepared.length > 0) response.push(prepared);
    return response;
};

/**
 * Returns the currently selected detection
 *
<<<<<<< HEAD
 * @param {Store} state Passed in via useSelector/mapDispatchToProps
 * @returns {Detection} The currently selected detection
=======
 * @param {Store} state - Passed in via useSelector/mapDispatchToProps
 * @returns {Detection} - The currently selected detection
>>>>>>> d6928c64
 */
export const getSelectedDetection = (state) =>
    state.detections.selectedDetection;

/**
 * Returns the selected detection's color hex code, if none selected, returns empty string
 *
<<<<<<< HEAD
 * @param {Store} state Passed in via useSelector/mapDispatchToProps
 * @returns {String} The hex color of the detection
=======
 * @param {Store} state - Passed in via useSelector/mapDispatchToProps
 * @returns {String} - The hex color of the detection
>>>>>>> d6928c64
 */
export const getSelectedDetectionColor = (state) => {
    if (state.detections.selectedDetection !== null) {
        return state.detections.selectedDetection.color;
    } else {
        return '';
    }
};

/**
 * Returns the viewport for the current detection
 *
<<<<<<< HEAD
 * @param {Object} state Passed in via useSelector/mapDispatchToProps
 * @returns {constants.viewport} Viewport of selected detection
=======
 * @param {Object} state - Passed in via useSelector/mapDispatchToProps
 * @returns {constants.viewport} - Viewport of selected detection
>>>>>>> d6928c64
 */
export const getSelectedDetectionViewport = (state) => {
    if (state.detections.selectedDetection) {
        return state.detections.selectedDetection.view;
    }
};

/**
 * Returns the selected detection class name label
 *
<<<<<<< HEAD
 * @param {Object} state Passed in via useSelector/mapDispatchToProps
 * @returns {String} Classname of selected detection
=======
 * @param {Object} state - Passed in via useSelector/mapDispatchToProps
 * @returns {String} - Classname of selected detection
>>>>>>> d6928c64
 */
export const getSelectedDetectionClassName = (state) => {
    if (state.detections.selectedDetection) {
        return state.detections.selectedDetection.className;
    }
};

/**
 * Will calculate and return the selected detection's width and height
<<<<<<< HEAD
 * @param {Object} state Passed in via useSelector/mapDispatchToProps
 * @returns {{width: Number, height: Number}} Width and height of selected detection
=======
 * @param {Object} state - Passed in via useSelector/mapDispatchToProps
 * @returns {{width: Number, height: Number}} - Width and height of selected detection
>>>>>>> d6928c64
 */
export const getSelectedDetectionWidthAndHeight = (state) => {
    if (state.detections.selectedDetection) {
        const width = Math.abs(
            state.detections.selectedDetection.boundingBox[2] -
                state.detections.selectedDetection.boundingBox[0]
        );
        const height = Math.abs(
            state.detections.selectedDetection.boundingBox[3] -
                state.detections.selectedDetection.boundingBox[1]
        );
        return {
            width,
            height,
        };
    } else return null;
};

/**
 * Returns selected algorithm
 *
<<<<<<< HEAD
 * @param {Store} state Passed in via useSelector/mapDispatchToProps
 * @returns {String} The currently selected algorithm
=======
 * @param {Store} state - Passed in via useSelector/mapDispatchToProps
 * @returns {String} - The currently selected algorithm
>>>>>>> d6928c64
 */
export const getSelectedAlgorithm = (state) =>
    state.detections.selectedAlgorithm;

// Helper Functions

/**
 * Get color of detection for bounding box rendering
 *
<<<<<<< HEAD
 * @param {Detection} detection Detection object
 * @param {String} uuid uuid of detection object
 * @returns {string} color in string form
=======
 * @param {Detection} detection - Detection object
 * @param {String} uuid - unique id of detection object
 * @returns {string} - color in string form
>>>>>>> d6928c64
 */
const getDetectionColor = (detection, uuid) => {
    if (detection.selected) return constants.detectionStyle.SELECTED_COLOR;
    if (detection.uuid !== uuid && uuid !== undefined) {
        const rgb = Utils.hexToRgb(detection.color);
        return `rgba(${rgb.r}, ${rgb.g}, ${rgb.b}, 0.4)`;
    }
    if (detection.validation !== null) {
        if (detection.validation) {
            return constants.detectionStyle.VALID_COLOR;
        }
        return constants.detectionStyle.INVALID_COLOR;
    }
    return detection.color;
};

/**
 * Returns if any of the detections has changed
 *
<<<<<<< HEAD
 * @param {Object} state Passed in via useSelector/mapDispatchToProps
 * @returns {Boolean} Returns true if any detections have changed
=======
 * @param {Object} state - Passed in via useSelector/mapDispatchToProps
 * @returns {Boolean} - True if any detections have changed. False otherwise
>>>>>>> d6928c64
 */
export const getDetectionChanged = (state) => state.detections.detectionChanged;

/**
 * Returns the detection type for the currently selected detection
 *
<<<<<<< HEAD
 * @param {Object} state Passed in via useSelector/mapDispatchToProps
 * @returns {constants.detectionType} Returns detection type of selected detection
=======
 * @param {Object} state - Passed in via useSelector/mapDispatchToProps
 * @returns {constants.detectionType} - Detection type of selected detection
>>>>>>> d6928c64
 */
export const getSelectedDetectionType = (state) => {
    if (state.detections.selectedDetection) {
        return state.detections.selectedDetection.detectionType;
    }
};

export const {
    resetDetections,
    addDetectionSet,
    addDetection,
    addDetections,
    clearAllSelection,
    selectDetection,
    selectDetectionSet,
    updateDetection,
    updatedDetectionSet,
    editDetectionLabel,
    deleteDetection,
    validateDetections,
    updateDetectionSetVisibility,
    updateDetectionVisibility,
    clearSelectedAlgorithm,
    updateDetectionColors,
    addMissMatchedClassName,
    updateMissMatchedClassName,
} = detectionsSlice.actions;

export default detectionsSlice.reducer;<|MERGE_RESOLUTION|>--- conflicted
+++ resolved
@@ -207,11 +207,7 @@
          * Select a DetectionSet object
          *
          * @param {State} state - Store state information automatically passed in via dispatch/mapDispatchToProps.
-<<<<<<< HEAD
-         * @param {string} algorithm Destructured from action.payload -- algorithm's name
-=======
          * @param {string} algorithm - Destructured from action.payload -- algorithm's name
->>>>>>> d6928c64
          */
         selectDetectionSet: (state, action) => {
             state.selectedDetection = null;
@@ -265,12 +261,8 @@
          * Used for any action that is not selecting or deleting a detection
          *
          * @param {State} state - Store state information automatically passed in via dispatch/mapDispatchToProps.
-         * @param {string} uuid Destructured from action.payload -- uuid of detection to update
-<<<<<<< HEAD
-         * @param {Detection} update: Destructured from action.payload -- contains any properties to update on the Detection
-=======
+         * @param {string} uuid - Destructured from action.payload -- uuid of detection to update
          * @param {Detection} update - Destructured from action.payload -- contains any properties to update on the Detection
->>>>>>> d6928c64
          */
         updateDetection: (state, action) => {
             const { uuid, update } = action.payload;
@@ -464,13 +456,8 @@
 /**
  * Get all Detections for the top view, given a set of detections
  *
-<<<<<<< HEAD
- * @param {Object.<string, DetectionSet>} state Redux Detections state
- * @returns {Array<Detection>} Detection objects found in the top viewport
-=======
  * @param {Object.<string, DetectionSet>} state - Redux Detections state
  * @returns {Array<Detection>} - Detection objects found in the top viewport
->>>>>>> d6928c64
  */
 export const getTopDetections = (detections) => {
     const topDetections = [];
@@ -487,13 +474,8 @@
 /**
  * Get all Detections for the side view, given a set of detections
  *
-<<<<<<< HEAD
- * @param {Object.<string, DetectionSet>} state Redux Detections state
- * @returns {Array<Detection>} Detection objects found in the side viewport
-=======
  * @param {Object.<string, DetectionSet>} state - Redux Detections state
  * @returns {Array<Detection>} - Detection objects found in the side viewport
->>>>>>> d6928c64
  */
 export const getSideDetections = (detections) => {
     const sideDetections = [];
@@ -513,11 +495,7 @@
  * @param {Array<Detection>} detections - Array of detection objects
  * @param {String} uuid - uuid identifier of detection you want to check
  * @param {Array<Number>} boundingBox - Bounding box coordinates of detection object
-<<<<<<< HEAD
- * @returns {Boolean} True if detection coordinates have changed
-=======
  * @returns {Boolean} - True if detection coordinates have changed. False otherwise
->>>>>>> d6928c64
  */
 export const hasDetectionCoordinatesChanged = (
     detections,
@@ -551,13 +529,8 @@
  * Sorts and organizes the detections into arrays based on algorithm name
  * Returns the array of detections by algorithm in an array.
  *
-<<<<<<< HEAD
- * @param {Store} state Passed in via useSelector/mapDispatchToProps
- * @returns {Array<Array<Detection>>} Array containing arrays of each algorithm
-=======
  * @param {Store} state - Passed in via useSelector/mapDispatchToProps
  * @returns {Array<Array<Detection>>} - Array containing arrays of each algorithm
->>>>>>> d6928c64
  */
 export const getDetectionsByAlgorithm = (state) => {
     const sorted = state.detections.detections.slice().sort((a, b) => {
@@ -590,13 +563,8 @@
 /**
  * Returns the currently selected detection
  *
-<<<<<<< HEAD
- * @param {Store} state Passed in via useSelector/mapDispatchToProps
- * @returns {Detection} The currently selected detection
-=======
  * @param {Store} state - Passed in via useSelector/mapDispatchToProps
  * @returns {Detection} - The currently selected detection
->>>>>>> d6928c64
  */
 export const getSelectedDetection = (state) =>
     state.detections.selectedDetection;
@@ -604,13 +572,8 @@
 /**
  * Returns the selected detection's color hex code, if none selected, returns empty string
  *
-<<<<<<< HEAD
- * @param {Store} state Passed in via useSelector/mapDispatchToProps
- * @returns {String} The hex color of the detection
-=======
  * @param {Store} state - Passed in via useSelector/mapDispatchToProps
  * @returns {String} - The hex color of the detection
->>>>>>> d6928c64
  */
 export const getSelectedDetectionColor = (state) => {
     if (state.detections.selectedDetection !== null) {
@@ -623,13 +586,8 @@
 /**
  * Returns the viewport for the current detection
  *
-<<<<<<< HEAD
- * @param {Object} state Passed in via useSelector/mapDispatchToProps
- * @returns {constants.viewport} Viewport of selected detection
-=======
  * @param {Object} state - Passed in via useSelector/mapDispatchToProps
  * @returns {constants.viewport} - Viewport of selected detection
->>>>>>> d6928c64
  */
 export const getSelectedDetectionViewport = (state) => {
     if (state.detections.selectedDetection) {
@@ -640,13 +598,8 @@
 /**
  * Returns the selected detection class name label
  *
-<<<<<<< HEAD
- * @param {Object} state Passed in via useSelector/mapDispatchToProps
- * @returns {String} Classname of selected detection
-=======
  * @param {Object} state - Passed in via useSelector/mapDispatchToProps
  * @returns {String} - Classname of selected detection
->>>>>>> d6928c64
  */
 export const getSelectedDetectionClassName = (state) => {
     if (state.detections.selectedDetection) {
@@ -656,13 +609,8 @@
 
 /**
  * Will calculate and return the selected detection's width and height
-<<<<<<< HEAD
- * @param {Object} state Passed in via useSelector/mapDispatchToProps
- * @returns {{width: Number, height: Number}} Width and height of selected detection
-=======
  * @param {Object} state - Passed in via useSelector/mapDispatchToProps
  * @returns {{width: Number, height: Number}} - Width and height of selected detection
->>>>>>> d6928c64
  */
 export const getSelectedDetectionWidthAndHeight = (state) => {
     if (state.detections.selectedDetection) {
@@ -684,13 +632,8 @@
 /**
  * Returns selected algorithm
  *
-<<<<<<< HEAD
- * @param {Store} state Passed in via useSelector/mapDispatchToProps
- * @returns {String} The currently selected algorithm
-=======
  * @param {Store} state - Passed in via useSelector/mapDispatchToProps
  * @returns {String} - The currently selected algorithm
->>>>>>> d6928c64
  */
 export const getSelectedAlgorithm = (state) =>
     state.detections.selectedAlgorithm;
@@ -700,15 +643,9 @@
 /**
  * Get color of detection for bounding box rendering
  *
-<<<<<<< HEAD
- * @param {Detection} detection Detection object
- * @param {String} uuid uuid of detection object
- * @returns {string} color in string form
-=======
  * @param {Detection} detection - Detection object
  * @param {String} uuid - unique id of detection object
  * @returns {string} - color in string form
->>>>>>> d6928c64
  */
 const getDetectionColor = (detection, uuid) => {
     if (detection.selected) return constants.detectionStyle.SELECTED_COLOR;
@@ -728,26 +665,16 @@
 /**
  * Returns if any of the detections has changed
  *
-<<<<<<< HEAD
- * @param {Object} state Passed in via useSelector/mapDispatchToProps
- * @returns {Boolean} Returns true if any detections have changed
-=======
  * @param {Object} state - Passed in via useSelector/mapDispatchToProps
  * @returns {Boolean} - True if any detections have changed. False otherwise
->>>>>>> d6928c64
  */
 export const getDetectionChanged = (state) => state.detections.detectionChanged;
 
 /**
  * Returns the detection type for the currently selected detection
  *
-<<<<<<< HEAD
- * @param {Object} state Passed in via useSelector/mapDispatchToProps
- * @returns {constants.detectionType} Returns detection type of selected detection
-=======
  * @param {Object} state - Passed in via useSelector/mapDispatchToProps
  * @returns {constants.detectionType} - Detection type of selected detection
->>>>>>> d6928c64
  */
 export const getSelectedDetectionType = (state) => {
     if (state.detections.selectedDetection) {
