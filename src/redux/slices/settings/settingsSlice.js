--- conflicted
+++ resolved
@@ -49,11 +49,7 @@
     initialState,
     reducers: {
         /**
-<<<<<<< HEAD
-         * Will set the cookie 'settings' to the passed in object
-=======
          * Sets the cookie 'settings' to the passed in object
->>>>>>> d6928c64
          *
          * @param {State} state - Store state information automatically passed in via dispatch/mapDispatchToProps.
          * @param {Object} action - Object containing key values for settings to be set in the cookie
@@ -66,11 +62,7 @@
             storeCookieData(state.settings);
         },
         /**
-<<<<<<< HEAD
-         * Will save the current settings into a cookie
-=======
          * Saves the current settings into a cookie
->>>>>>> d6928c64
          *
          * @param {State} state - Store state information automatically passed in via dispatch/mapDispatchToProps.
          */
@@ -79,11 +71,7 @@
         },
 
         /**
-<<<<<<< HEAD
-         * Will save the settings passed in by action.payload
-=======
          * Saves the settings passed in by action.payload
->>>>>>> d6928c64
          *
          * @param {State} state - Store state information automatically passed in via dispatch/mapDispatchToProps.
          * @param {Object} action Object containing key values for settings to be set in the settings
@@ -102,11 +90,7 @@
         },
 
         /**
-<<<<<<< HEAD
-         * Will delete the current settings cookie and reset the settings to default
-=======
          * Deletes the current settings cookie and reset the settings to default
->>>>>>> d6928c64
          *
          * @param {State} state - Store state information automatically passed in via dispatch/mapDispatchToProps.
          */
@@ -141,11 +125,7 @@
          * Sets whether the app should automatically connect to the command server
          *
          * @param {State} state - Store state information automatically passed in via dispatch/mapDispatchToProps.
-<<<<<<< HEAD
-         * @param {Boolean} action True if should auto-connect, false if not.
-=======
          * @param {Boolean} action - True if should auto-connect, false if not.
->>>>>>> d6928c64
          */
         setAutoConnect: (state, action) => {
             state.settings.autoConnect = action.payload;
@@ -156,11 +136,7 @@
          * Sets the file output format, ora/zip
          *
          * @param {State} state - Store state information automatically passed in via dispatch/mapDispatchToProps.
-<<<<<<< HEAD
-         * @param {String} action String value determining ora or zip
-=======
          * @param {String} action - String value determining ora or zip
->>>>>>> d6928c64
          */
         setFileFormat: (state, action) => {
             state.settings.fileFormat = action.payload;
@@ -201,11 +177,7 @@
             storeCookieData(state.settings);
         },
         /**
-<<<<<<< HEAD
-         * Determines wether the App is using a local or remote service
-=======
          * Determines whether the App is using a local or remote service
->>>>>>> d6928c64
          *
          * @param {State} state - Store state information automatically passed in via dispatch/mapDispatchToProps.
          * @param {Boolean} action - Boolean value true = remote and false = local
