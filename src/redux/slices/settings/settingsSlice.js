--- conflicted
+++ resolved
@@ -167,12 +167,8 @@
 });
 
 // Actions
-<<<<<<< HEAD
-export const { saveSettings } = settingsSlice.actions;
-=======
 export const { saveSettings, toggleDisplaySummarizedDetections } =
     settingsSlice.actions;
->>>>>>> 089d19ad
 
 // Selectors
 /**
